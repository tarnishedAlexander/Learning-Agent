--- conflicted
+++ resolved
@@ -19,11 +19,8 @@
     "axios": "^1.11.0",
     "formik": "^2.4.6",
     "json-server": "^1.0.0-beta.3",
-<<<<<<< HEAD
     "openai": "^5.15.0",
-=======
     "lucide-react": "^0.541.0",
->>>>>>> ba47217c
     "react": "^19.1.0",
     "react-dom": "^19.1.0",
     "react-router-dom": "^7.6.3",
