{
  "name": "class-evaluation",
  "private": true,
  "version": "0.0.0",
  "type": "module",
  "scripts": {
    "dev": "vite",
    "build": "tsc -b && vite build",
    "lint": "eslint .",
    "preview": "vite preview"
  },
  "dependencies": {
<<<<<<< HEAD
    "@ant-design/icons": "^6.0.0",
    "antd": "^5.27.0",
=======
    "@tailwindcss/vite": "^4.1.12",
    "antd": "^5.26.4",
>>>>>>> 95e05bcf
    "axios": "^1.10.0",
    "formik": "^2.4.6",
    "json-server": "^1.0.0-beta.3",
    "lucide-react": "^0.539.0",
    "react": "^19.1.0",
    "react-dom": "^19.1.0",
    "react-router-dom": "^7.6.3",
    "tailwindcss": "^4.1.12",
    "uuid": "^11.1.0",
    "xlsx": "^0.18.5",
    "yup": "^1.6.1",
    "zustand": "^5.0.6"
  },
  "devDependencies": {
    "@eslint/js": "^9.29.0",
    "@types/react": "^19.1.8",
    "@types/react-dom": "^19.1.6",
    "@vitejs/plugin-react": "^4.5.2",
    "eslint": "^9.29.0",
    "eslint-plugin-react-hooks": "^5.2.0",
    "eslint-plugin-react-refresh": "^0.4.20",
    "globals": "^16.2.0",
    "typescript": "~5.8.3",
    "typescript-eslint": "^8.34.1",
    "vite": "^6.0.0"
  }
}<|MERGE_RESOLUTION|>--- conflicted
+++ resolved
@@ -10,13 +10,9 @@
     "preview": "vite preview"
   },
   "dependencies": {
-<<<<<<< HEAD
     "@ant-design/icons": "^6.0.0",
-    "antd": "^5.27.0",
-=======
     "@tailwindcss/vite": "^4.1.12",
     "antd": "^5.26.4",
->>>>>>> 95e05bcf
     "axios": "^1.10.0",
     "formik": "^2.4.6",
     "json-server": "^1.0.0-beta.3",
