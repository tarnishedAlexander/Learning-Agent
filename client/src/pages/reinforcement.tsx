import React, { useState, useEffect, useRef } from "react";
import { Card, Divider, Typography, Avatar, Layout, FloatButton, Modal, Input, Button } from "antd";
import { UserOutlined, MessageOutlined, SendOutlined } from "@ant-design/icons";
import { Link } from "react-router-dom";
import "./Reinforcement.css";

const COLORS = {
  deepNavy: "#1A2A80",
  royalPurple: "#3B38A0",
  softPeriwinkle: "#7A85C1",
  paleLavender: "#B2B0E8",
  pureWhite: "#FFFFFF",
  darkCharcoal: "#222222"
};

const layoutStyle: React.CSSProperties = {
  minHeight: "100vh",
  background: COLORS.pureWhite,
  display: "flex"
};

const siderStyle: React.CSSProperties = {
  background: COLORS.deepNavy,
  padding: "24px 16px",
  boxShadow: "4px 0 12px rgba(0, 0, 0, 0.08)",
  position: "sticky",
  top: 0,
  height: "100vh",
  overflowY: "auto"
};

export function StudentProfile() {
  const [activeSubject, setActiveSubject] = useState("Matemáticas");
  const [isChatOpen, setIsChatOpen] = useState(false);
  const [isTyping, setIsTyping] = useState(false);
  const [messages, setMessages] = useState<{ sender: string; text: string }[]>([]);
  const [inputValue, setInputValue] = useState("");
  const chatBodyRef = useRef<HTMLDivElement>(null);

  const studentData = {
    name: "Juan Pérez",
    role: "Estudiante",
    subjects: ["Matemáticas", "Física", "Programación", "Historia"],
    courses: [
      {
        id: "exam",
        title: (subject: string) => `Exámenes de ${subject}`,
        description: "Demuestra tus conocimientos en esta materia"
      },
      {
        id: "interview",
        title: "Entrevistas Técnicas",
        description: "Prepárate para tu próximo desafío profesional"
      }
    ]
  };

  const handleChatClick = () => {
    setIsChatOpen(true);
    setMessages([]);
    setIsTyping(true);
    setTimeout(() => {
      setIsTyping(false);
      setMessages([{
        sender: "bot",
        text: "¡Hola! Soy tu asistente de AWS. ¿En qué puedo ayudarte hoy?"
      }]);
    }, 1800);
  };

  const handleSendMessage = () => {
    if (inputValue.trim()) {
      const newMessage = { sender: "user", text: inputValue.trim() };
      setMessages([...messages, newMessage]);
      setInputValue("");
      setIsTyping(true);
      setTimeout(() => {
        setIsTyping(false);
        setMessages(prev => [
          ...prev,
          {
            sender: "bot",
            text: "Gracias por tu mensaje. Estoy aquí para ayudarte con AWS y tus cursos."
          }
        ]);
      }, 2000);
    }
  };

  useEffect(() => {
    if (chatBodyRef.current) {
      chatBodyRef.current.scrollTop = chatBodyRef.current.scrollHeight;
    }
  }, [messages, isTyping]);

  return (
    <Layout style={layoutStyle}>
      <Layout.Sider width={280} style={siderStyle}>
        <div style={{ textAlign: "center", marginBottom: "32px" }}>
          <Avatar
            size={86}
            icon={<UserOutlined />}
            style={{
              background: `linear-gradient(135deg, ${COLORS.softPeriwinkle} 0%, ${COLORS.paleLavender} 100%)`,
              color: COLORS.deepNavy,
              marginBottom: "20px",
              boxShadow: "0 6px 20px rgba(0, 0, 0, 0.12)",
              transition: "transform 0.3s ease"
            }}
            className="avatar-hover"
          />
          <Typography.Title
            level={3}
            style={{
              color: COLORS.pureWhite,
              margin: 0,
              fontWeight: 600,
              fontSize: "22px"
            }}
          >
            {studentData.name}
          </Typography.Title>
          <Typography.Text
            style={{
              color: COLORS.paleLavender,
              display: "block",
              fontSize: "14px",
              marginTop: "4px"
            }}
          >
            {studentData.role}
          </Typography.Text>
        </div>
        <Divider style={{
          borderColor: "rgba(255, 255, 255, 0.15)",
          margin: "24px 0"
        }} />
        <Typography.Title
          level={4}
          style={{
            color: COLORS.pureWhite,
            marginBottom: "18px",
            fontWeight: 500,
            fontSize: "16px"
          }}
        >
          Mis Materias
        </Typography.Title>
        <div style={{ padding: "0 8px" }}>
          {studentData.subjects.map((subject) => (
            <div
              key={subject}
              style={{
                background: activeSubject === subject ? COLORS.royalPurple : "transparent",
                color: activeSubject === subject ? COLORS.pureWhite : COLORS.paleLavender,
                borderRadius: "10px",
                padding: "12px 16px",
                marginBottom: "10px",
                fontWeight: 500,
                fontSize: "14px",
                cursor: "pointer",
                transition: "all 0.3s ease",
                transform: activeSubject === subject ? "translateX(6px)" : "none",
                boxShadow: activeSubject === subject ? "0 4px 10px rgba(0, 0, 0, 0.12)" : "none"
              }}
              onClick={() => setActiveSubject(subject)}
              className="subject-hover"
            >
              {subject}
            </div>
          ))}
        </div>
      </Layout.Sider>
      <Layout.Content style={{
        flex: 1,
        padding: "40px",
        overflowY: "auto"
      }}>
        <div style={{ maxWidth: "1200px", margin: "0 auto" }}>
          <Typography.Title
            level={1}
            style={{
              color: COLORS.deepNavy,
              marginBottom: "40px",
              fontWeight: 700,
              fontSize: "30px"
            }}
          >
            {activeSubject}
          </Typography.Title>
          <div style={{
            display: "grid",
            gridTemplateColumns: "repeat(auto-fill, minmax(320px, 1fr))",
            gap: "28px",
          }}>
            {studentData.courses.map((course) => (
              <Link to={`/${course.id}`} key={course.id} style={{ textDecoration: "none" }}>
                <div className="card-hover">
                  <Card
                    hoverable
                    style={{
                      background: COLORS.pureWhite,
                      borderRadius: "16px",
                      boxShadow: "0 8px 24px rgba(0, 0, 0, 0.06)",
                      border: "none",
                      overflow: "hidden",
                      transition: "all 0.4s ease"
                    }}
                    bodyStyle={{
                      padding: "28px",
                      background: "#F9FAFF"
                    }}
                  >
                    <div style={{
                      height: "100px",
                      background: `linear-gradient(135deg, ${COLORS.royalPurple} 0%, ${COLORS.deepNavy} 100%)`,
                      borderRadius: "12px",
                      margin: "-28px -28px 20px -28px",
                      display: "flex",
                      alignItems: "center",
                      justifyContent: "center",
                      position: "relative",
                      overflow: "hidden"
                    }}>
                      <div style={{
                        position: "absolute",
                        top: 0,
                        left: 0,
                        right: 0,
                        bottom: 0,
                        background: "linear-gradient(90deg, transparent 0%, rgba(255,255,255,0.1) 100%)",
                        transition: "opacity 0.3s ease"
                      }} className="card-glow" />
                      <Typography.Title
                        level={3}
                        style={{
                          color: COLORS.pureWhite,
                          margin: 0,
                          fontWeight: 600,
                          fontSize: "18px",
                          position: "relative",
                          zIndex: 1
                        }}
                      >
                        {typeof course.title === 'function'
                          ? course.title(activeSubject)
                          : course.title}
                      </Typography.Title>
                    </div>
                    <Typography.Text
                      style={{
                        color: COLORS.darkCharcoal,
                        fontSize: "15px",
                        lineHeight: 1.6
                      }}
                    >
                      {course.description}
                    </Typography.Text>
                    <div
                      style={{
                        height: "3px",
                        background: `linear-gradient(90deg, ${COLORS.paleLavender} 0%, ${COLORS.softPeriwinkle} 100%)`,
                        borderRadius: "2px",
                        marginTop: "20px",
                        transition: "all 0.3s ease"
                      }}
                      className="card-line"
                    />
                  </Card>
                </div>
              </Link>
            ))}
          </div>
        </div>
<<<<<<< HEAD

        
        <div className="float-button-animation" style={{ position: "fixed", right: "40px", bottom: "5px", zIndex: 100 }}>
=======
        <div className="float-button-animation" style={{ position: "fixed", right: "40px", bottom: "40px", zIndex: 100 }}>
>>>>>>> 1067e483
          <FloatButton
            icon={<MessageOutlined style={{ fontSize: "20px" }} />}
            type="primary"
            onClick={handleChatClick}
            style={{
              background: COLORS.royalPurple,
              width: "56px",
              height: "56px",
              boxShadow: "0 6px 16px rgba(58, 56, 160, 0.4)"
            }}
          />
        </div>
      </Layout.Content>
      <Modal
        title={null}
        open={isChatOpen}
        onCancel={() => setIsChatOpen(false)}
        footer={null}
<<<<<<< HEAD
        width="90vw" 
        style={{ 
          top: "auto", 
          bottom: 0,
          left: "auto",
          right: 0,
          margin: 15,
          position: "fixed",
          maxWidth: "65%",
          padding: 12 
        }}
=======
        width="90vw"
        style={{ top: "40px", maxWidth: "500px" }}
>>>>>>> 1067e483
        closable={false}
        bodyStyle={{ padding: 0, background: "transparent", boxShadow: "none" }}
        className="chat-modal"
      >
        <div style={{
          height: '300px',
          display: 'flex',
          flexDirection: 'column',
          padding: '0',
          background: COLORS.pureWhite,
          borderRadius: "20px",
          overflow: "hidden",
          animation: "scaleIn 0.3s ease-out"
        }}>
          <div style={{
            background: `linear-gradient(135deg, ${COLORS.deepNavy} 0%, ${COLORS.royalPurple} 100%)`,
            padding: "24px",
            textAlign: "center"
          }}>
            <Typography.Title
              level={4}
              style={{
                color: COLORS.pureWhite,
                margin: 0,
                fontWeight: 600,
                fontSize: "20px"
              }}
            >
              Asistente
            </Typography.Title>
            <Typography.Text
              style={{
                color: COLORS.paleLavender,
                display: "block",
                marginTop: "6px",
                fontSize: "14px"
              }}
            >
              Estoy aquí para ayudarte con tus cursos
            </Typography.Text>
          </div>
          <div
            ref={chatBodyRef}
            style={{
              flex: 1,
              overflowY: 'auto',
              padding: '24px',
              display: "flex",
              flexDirection: "column",
              gap: "16px"
            }}
          >
            {messages.map((message, index) => (
              <div
                key={index}
                style={{
                  background: message.sender === 'user' ? COLORS.royalPurple : "#F0F2FF",
                  color: message.sender === 'user' ? COLORS.pureWhite : COLORS.darkCharcoal,
                  padding: "14px 20px",
                  borderRadius: message.sender === 'user' ? "20px 20px 4px 20px" : "20px 20px 20px 4px",
                  marginLeft: message.sender === 'user' ? "auto" : "0",
                  marginRight: message.sender === 'user' ? "0" : "auto",
                  maxWidth: "80%",
                  boxShadow: message.sender === 'user'
                    ? "0 4px 12px rgba(58, 56, 160, 0.15)"
                    : "0 4px 12px rgba(0, 0, 0, 0.05)",
                  animation: "fadeInUp 0.3s ease-out",
                  animationDelay: `${index * 0.05}s`,
                  opacity: 0,
                  animationFillMode: "forwards",
                  wordBreak: "break-word"
                }}
              >
                {message.text}
              </div>
            ))}
            {isTyping && (
              <div
                style={{
                  background: "#F0F2FF",
                  color: COLORS.darkCharcoal,
                  padding: "14px 20px",
                  borderRadius: "20px 20px 20px 4px",
                  marginRight: "auto",
                  marginBottom: "16px",
                  maxWidth: "120px",
                  display: 'flex',
                  alignItems: 'center',
                  animation: "fadeIn 0.3s forwards"
                }}
              >
                <div style={{
                  display: "flex",
                  alignItems: "center",
                  color: COLORS.deepNavy
                }}>
                  Escribiendo
                  <span className="typing-dot" style={{ animationDelay: "0s" }}></span>
                  <span className="typing-dot" style={{ animationDelay: "0.2s" }}></span>
                  <span className="typing-dot" style={{ animationDelay: "0.4s" }}></span>
                </div>
              </div>
            )}
          </div>
          <div style={{
            padding: "16px 24px",
            borderTop: "1px solid rgba(0, 0, 0, 0.05)"
          }}>
            <div style={{
              display: "flex",
              gap: "12px",
              alignItems: "center"
            }}>
              <Input
                placeholder="Escribe tu mensaje..."
                value={inputValue}
                onChange={(e) => setInputValue(e.target.value)}
                onPressEnter={handleSendMessage}
                style={{
                  flex: 1,
                  borderRadius: "50px",
                  padding: "12px 20px",
                  background: "#F5F7FF",
                  border: "none",
                  transition: "box-shadow 0.3s ease"
                }}
                className="input-hover"
              />
              <div className="button-hover">
                <Button
                  type="primary"
                  onClick={handleSendMessage}
                  icon={<SendOutlined />}
                  style={{
                    background: COLORS.royalPurple,
                    border: "none",
                    width: "46px",
                    height: "46px",
                    borderRadius: "50%",
                    display: "flex",
                    alignItems: "center",
                    justifyContent: "center",
                    transition: "transform 0.3s ease"
                  }}
                />
              </div>
            </div>
          </div>
        </div>
      </Modal>
    </Layout>
  );
}<|MERGE_RESOLUTION|>--- conflicted
+++ resolved
@@ -272,13 +272,9 @@
             ))}
           </div>
         </div>
-<<<<<<< HEAD
 
         
         <div className="float-button-animation" style={{ position: "fixed", right: "40px", bottom: "5px", zIndex: 100 }}>
-=======
-        <div className="float-button-animation" style={{ position: "fixed", right: "40px", bottom: "40px", zIndex: 100 }}>
->>>>>>> 1067e483
           <FloatButton
             icon={<MessageOutlined style={{ fontSize: "20px" }} />}
             type="primary"
@@ -297,7 +293,6 @@
         open={isChatOpen}
         onCancel={() => setIsChatOpen(false)}
         footer={null}
-<<<<<<< HEAD
         width="90vw" 
         style={{ 
           top: "auto", 
@@ -309,10 +304,6 @@
           maxWidth: "65%",
           padding: 12 
         }}
-=======
-        width="90vw"
-        style={{ top: "40px", maxWidth: "500px" }}
->>>>>>> 1067e483
         closable={false}
         bodyStyle={{ padding: 0, background: "transparent", boxShadow: "none" }}
         className="chat-modal"
