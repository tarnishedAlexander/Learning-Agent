--- conflicted
+++ resolved
@@ -20,7 +20,6 @@
   gap: 30,
   alignItems: 'center',
   padding: 'clamp(24px, 3.2vw, 40px) 16px',
-<<<<<<< HEAD
 };
 
 const TEXT_KEYS = ['text', 'statement', 'question', 'prompt', 'enunciado', 'descripcion', 'description', 'body', 'content'];
@@ -38,8 +37,7 @@
     if (Array.isArray(v) && v.length) return v.map(String);
   }
   return undefined;
-=======
->>>>>>> b649cde4
+
 };
 
 function normalizeToQuestions(res: any): GeneratedQuestion[] {
