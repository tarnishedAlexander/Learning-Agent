--- conflicted
+++ resolved
@@ -1,31 +1,22 @@
 .ai-results {
-<<<<<<< HEAD
-  
+  /* Usamos la base de develop pero sin limitar altura para permitir DnD */
   padding: 12px;
-  background: #fafbfc;
+  background: var(--ant-color-bg-container);
+  border: 1px solid var(--ant-color-border);
   max-height: none;
   overflow: visible;
   position: relative;
   z-index: 2;
 }
 
+/* Cabecera de pregunta (de fix) */
 .question-header {
   min-height: 60px;
   padding: 12px;
-  background: #fafbfc; 
+  background: #fafbfc;
 }
 
-@media (prefers-color-scheme: dark) {
-  .question-header {
-    background: #1f1f1f; 
-=======
-  max-height: 350px;
-  overflow-y: auto;
-  border: 1px solid var(--ant-color-border);
-  padding: 12px;
-  background: var(--ant-color-bg-container);
-}
-
+/* Tarjeta sutil (develop) */
 .card.subtle {
   background: inherit !important;
   color: inherit !important;
@@ -35,25 +26,9 @@
   transition: background 0.3s ease, color 0.3s ease;
 }
 
-@media (prefers-color-scheme: light) {
-  .card.subtle {
-    background: #fff; 
-    color: #0f172a;
-    box-shadow: 0 2px 6px rgba(0, 0, 0, 0.05);
-  }
-}
-
-@media (prefers-color-scheme: dark) {
-  .card.subtle {
-    background: inherit !important; 
-    color: inherit !important;      
-    border-color: var(--ant-color-border-secondary);
-    box-shadow: none;
-  }
-}
-
+/* Card-like para el contenedor principal (develop) */
 .ai-results.card-like {
-  background: inherit !important; 
+  background: inherit !important;
   color: inherit !important;
   border: 1px solid var(--ant-color-border-secondary);
   border-radius: 12px;
@@ -61,7 +36,14 @@
   transition: background 0.3s ease, color 0.3s ease;
 }
 
+/* Preferencias de color: Light */
 @media (prefers-color-scheme: light) {
+  .card.subtle {
+    background: #fff;
+    color: #0f172a;
+    box-shadow: 0 2px 6px rgba(0, 0, 0, 0.05);
+  }
+
   .ai-results.card-like {
     background: #fff !important;
     color: #0f172a !important;
@@ -69,7 +51,19 @@
   }
 }
 
+/* Preferencias de color: Dark */
 @media (prefers-color-scheme: dark) {
+  .question-header {
+    background: #1f1f1f;
+  }
+
+  .card.subtle {
+    background: inherit !important;
+    color: inherit !important;
+    border-color: var(--ant-color-border-secondary);
+    box-shadow: none;
+  }
+
   .ai-results.card-like {
     background: var(--ant-color-bg-container) !important;
     color: var(--ant-color-text, #e0e0e0) !important;
@@ -82,6 +76,5 @@
   .ai-results.card-like span,
   .ai-results.card-like p {
     color: var(--ant-color-text, #e0e0e0) !important;
->>>>>>> ac7884ea
   }
 }