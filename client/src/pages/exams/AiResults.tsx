import { useState, type DragEvent } from 'react';
import { Alert, Button, Card, Modal, Radio, Skeleton, Space, Typography, theme } from 'antd';
import { ReloadOutlined, PlusOutlined, SaveOutlined } from '@ant-design/icons';
import QuestionCard from '../../components/ai/QuestionCard';
import type { GeneratedQuestion } from '../../services/exams.service';
import { useExamsStore } from '../../store/examsStore';

const { Title, Text } = Typography;

export type AiResultsProps = {
  subject: string;
  difficulty: string;
  createdAt?: string;
  questions: GeneratedQuestion[];
  loading?: boolean;
  error?: string | null;
  onChange: (q: GeneratedQuestion) => void;
  onRegenerateAll: () => Promise<void> | void;
  onRegenerateOne?: (q: GeneratedQuestion) => Promise<void> | void;
  onAddManual: (type: GeneratedQuestion['type']) => void;
  onSave: () => Promise<void> | void;
  onReorder: (from: number, to: number) => void;
};

export default function AiResults({
  subject,
  difficulty,
  createdAt,
  questions,
  loading,
  error,
  onChange,
  onRegenerateAll,
  onRegenerateOne,
  onAddManual,
  onSave,
  onReorder,
}: AiResultsProps) {
  const { token } = theme.useToken();
  const [regenLoading, setRegenLoading] = useState(false);
  const [saveLoading, setSaveLoading] = useState(false);
  const [typeModalOpen, setTypeModalOpen] = useState(false);
  const [typeChoice, setTypeChoice] = useState<GeneratedQuestion['type']>('multiple_choice');
<<<<<<< HEAD
  const [dragIndex, setDragIndex] = useState<number | null>(null);
=======
  const addFromQuestions = useExamsStore((s) => s.addFromQuestions);
>>>>>>> ac7884ea

  const total = questions.length;
  const selected = questions.filter(q => q.include).length;

  const mc = questions.filter(q => q.type === 'multiple_choice').length;
  const tf = questions.filter(q => q.type === 'true_false').length;
  const an = questions.filter(q => q.type === 'open_analysis').length;
  const ej = questions.filter(q => q.type === 'open_exercise').length;

  const examInfoStyle = {
    background: token.colorFillTertiary,
    borderLeft: `4px solid ${token.colorPrimary}`,
  } as const;

  const handleRegenerateAll = async () => {
    setRegenLoading(true);
    try {
      await onRegenerateAll();
    } finally {
      setRegenLoading(false);
    }
  };

  const handleSave = async () => {
    setSaveLoading(true);
    try {
      await onSave();
      addFromQuestions({ title: subject || 'Examen', questions, publish: true });
      window.location.href = '/exam';
    } finally {
      setSaveLoading(false);
    }
  };

  const openTypeModal = () => {
    setTypeChoice('multiple_choice');
    setTypeModalOpen(true);
  };

  const confirmAddManual = () => {
    onAddManual(typeChoice);
    setTypeModalOpen(false);
  };

const handleDragStart = (index: number) => () => setDragIndex(index);
  const handleDragOver = (index: number) => (e: DragEvent) => {
    e.preventDefault();
    if (dragIndex === null || dragIndex === index) return;
    onReorder(dragIndex, index);
    setDragIndex(index);
  };
  const handleDragEnd = () => setDragIndex(null);

  return (
<<<<<<< HEAD
    <div className="ai-results-wrap">
      <div className="ai-results card-like" > 
        <Title level={3} className="!mb-4" style={{ color: token.colorPrimary }}>
          Revisar Examen: <span style={{ color: palette.P0 }}>{subject}</span>
=======
    <div className="ai-results-wrap" style={{ background: token.colorBgContainer, borderRadius: token.borderRadiusLG }}>
      <div className="ai-results card-like" style={{ color: token.colorText }}>
        <Title level={3} className="!mb-4" style={{ color: token.colorTextHeading }}>
          Revisar Examen: <span style={{ color: token.colorPrimary }}>{subject}</span>
>>>>>>> ac7884ea
        </Title>

        <div className="flex flex-wrap gap-6 p-4 rounded-md mb-4" style={examInfoStyle}>
          <div className="flex flex-col">
            <Text type="secondary">Materia</Text>
            <Text strong style={{ color: token.colorPrimary }}>{subject}</Text>
          </div>
          <div className="flex flex-col">
            <Text type="secondary">Total</Text>
            <Text strong>{total}</Text>
          </div>
          <div className="flex flex-col">
            <Text type="secondary">Dificultad</Text>
            <Text strong>{difficulty}</Text>
          </div>
          <div className="flex flex-col">
            <Text type="secondary">Seleccionadas</Text>
            <Text strong>{selected}</Text>
          </div>
          {createdAt && (
            <div className="flex flex-col">
              <Text type="secondary">Fecha de Creación</Text>
              <Text strong>{createdAt}</Text>
            </div>
          )}
        </div>

<<<<<<< HEAD
        <div className="flex flex-nowrap gap-8 mb-2">
          <Card size="small"><Text strong>MC:</Text> <Text>{mc}</Text></Card>
          <Card size="small"><Text strong>VF:</Text> <Text>{tf}</Text></Card>
          <Card size="small"><Text strong>AN:</Text> <Text>{an}</Text></Card>
          <Card size="small"><Text strong>EJ:</Text> <Text>{ej}</Text></Card>
=======
        <div className="flex flex-wrap gap-3 mb-6">
          <Card size="small" style={{ background: token.colorFillQuaternary, borderColor: token.colorBorderSecondary }}><Text strong>MC:</Text> <Text>{mc}</Text></Card>
          <Card size="small" style={{ background: token.colorFillQuaternary, borderColor: token.colorBorderSecondary }}><Text strong>VF:</Text> <Text>{tf}</Text></Card>
          <Card size="small" style={{ background: token.colorFillQuaternary, borderColor: token.colorBorderSecondary }}><Text strong>AN:</Text> <Text>{an}</Text></Card>
          <Card size="small" style={{ background: token.colorFillQuaternary, borderColor: token.colorBorderSecondary }}><Text strong>EJ:</Text> <Text>{ej}</Text></Card>
>>>>>>> ac7884ea
        </div>

        {error && <Alert type="error" showIcon className="mb-4" message={error} />}
        {loading ? (
          <Card style={{ background: token.colorBgElevated, borderColor: token.colorBorderSecondary }}><Skeleton active paragraph={{ rows: 4 }} /></Card>
        ) : (
          <Space direction="vertical" className="w-full" size={0}>
            {questions.map((q, i) => (
              <div
                key={q.id}
                draggable
                onDragStart={handleDragStart(i)}
                onDragOver={handleDragOver(i)}
                onDragEnd={handleDragEnd}
                style={{ cursor: 'move' }}
              >
                <QuestionCard
                  index={i}
                  question={q}
                  onChange={onChange}
                  onRegenerate={onRegenerateOne}
                />
              </div>
            ))}
          </Space>
        )}

        <div className="flex flex-col md:flex-row justify-between gap-1 mt-3">
          <div className="flex gap-1">
            <Button icon={<ReloadOutlined />} loading={regenLoading} onClick={handleRegenerateAll} aria-label="Regenerar Preguntas">
              Regenerar
            </Button>
            <Button icon={<PlusOutlined />} onClick={openTypeModal} aria-label="Añadir Pregunta Manual">
              Añadir manual
            </Button>
          </div>
          <Button
            type="primary"
            icon={<SaveOutlined />}
            loading={saveLoading}
            onClick={handleSave}
            aria-label="Guardar y Finalizar"
          >
            Guardar y Finalizar
          </Button>
        </div>

        <Modal
          title="Añadir pregunta manual"
          open={typeModalOpen}
          onOk={confirmAddManual}
          onCancel={() => setTypeModalOpen(false)}
          okText="Añadir"
          cancelText="Cancelar"
        >
          <Radio.Group
            value={typeChoice}
            onChange={(e) => setTypeChoice(e.target.value)}
            className="flex flex-col gap-2"
          >
            <Radio value="multiple_choice">Selección múltiple</Radio>
            <Radio value="true_false">Verdadero/Falso</Radio>
            <Radio value="open_analysis">Análisis abierto</Radio>
            <Radio value="open_exercise">Ejercicio abierto</Radio>
          </Radio.Group>
        </Modal>
      </div>
    </div>
  );
}<|MERGE_RESOLUTION|>--- conflicted
+++ resolved
@@ -41,11 +41,9 @@
   const [saveLoading, setSaveLoading] = useState(false);
   const [typeModalOpen, setTypeModalOpen] = useState(false);
   const [typeChoice, setTypeChoice] = useState<GeneratedQuestion['type']>('multiple_choice');
-<<<<<<< HEAD
   const [dragIndex, setDragIndex] = useState<number | null>(null);
-=======
+
   const addFromQuestions = useExamsStore((s) => s.addFromQuestions);
->>>>>>> ac7884ea
 
   const total = questions.length;
   const selected = questions.filter(q => q.include).length;
@@ -90,7 +88,7 @@
     setTypeModalOpen(false);
   };
 
-const handleDragStart = (index: number) => () => setDragIndex(index);
+  const handleDragStart = (index: number) => () => setDragIndex(index);
   const handleDragOver = (index: number) => (e: DragEvent) => {
     e.preventDefault();
     if (dragIndex === null || dragIndex === index) return;
@@ -100,17 +98,10 @@
   const handleDragEnd = () => setDragIndex(null);
 
   return (
-<<<<<<< HEAD
-    <div className="ai-results-wrap">
-      <div className="ai-results card-like" > 
-        <Title level={3} className="!mb-4" style={{ color: token.colorPrimary }}>
-          Revisar Examen: <span style={{ color: palette.P0 }}>{subject}</span>
-=======
     <div className="ai-results-wrap" style={{ background: token.colorBgContainer, borderRadius: token.borderRadiusLG }}>
       <div className="ai-results card-like" style={{ color: token.colorText }}>
         <Title level={3} className="!mb-4" style={{ color: token.colorTextHeading }}>
           Revisar Examen: <span style={{ color: token.colorPrimary }}>{subject}</span>
->>>>>>> ac7884ea
         </Title>
 
         <div className="flex flex-wrap gap-6 p-4 rounded-md mb-4" style={examInfoStyle}>
@@ -138,24 +129,26 @@
           )}
         </div>
 
-<<<<<<< HEAD
-        <div className="flex flex-nowrap gap-8 mb-2">
-          <Card size="small"><Text strong>MC:</Text> <Text>{mc}</Text></Card>
-          <Card size="small"><Text strong>VF:</Text> <Text>{tf}</Text></Card>
-          <Card size="small"><Text strong>AN:</Text> <Text>{an}</Text></Card>
-          <Card size="small"><Text strong>EJ:</Text> <Text>{ej}</Text></Card>
-=======
         <div className="flex flex-wrap gap-3 mb-6">
-          <Card size="small" style={{ background: token.colorFillQuaternary, borderColor: token.colorBorderSecondary }}><Text strong>MC:</Text> <Text>{mc}</Text></Card>
-          <Card size="small" style={{ background: token.colorFillQuaternary, borderColor: token.colorBorderSecondary }}><Text strong>VF:</Text> <Text>{tf}</Text></Card>
-          <Card size="small" style={{ background: token.colorFillQuaternary, borderColor: token.colorBorderSecondary }}><Text strong>AN:</Text> <Text>{an}</Text></Card>
-          <Card size="small" style={{ background: token.colorFillQuaternary, borderColor: token.colorBorderSecondary }}><Text strong>EJ:</Text> <Text>{ej}</Text></Card>
->>>>>>> ac7884ea
+          <Card size="small" style={{ background: token.colorFillQuaternary, borderColor: token.colorBorderSecondary }}>
+            <Text strong>MC:</Text> <Text>{mc}</Text>
+          </Card>
+          <Card size="small" style={{ background: token.colorFillQuaternary, borderColor: token.colorBorderSecondary }}>
+            <Text strong>VF:</Text> <Text>{tf}</Text>
+          </Card>
+          <Card size="small" style={{ background: token.colorFillQuaternary, borderColor: token.colorBorderSecondary }}>
+            <Text strong>AN:</Text> <Text>{an}</Text>
+          </Card>
+          <Card size="small" style={{ background: token.colorFillQuaternary, borderColor: token.colorBorderSecondary }}>
+            <Text strong>EJ:</Text> <Text>{ej}</Text>
+          </Card>
         </div>
 
         {error && <Alert type="error" showIcon className="mb-4" message={error} />}
         {loading ? (
-          <Card style={{ background: token.colorBgElevated, borderColor: token.colorBorderSecondary }}><Skeleton active paragraph={{ rows: 4 }} /></Card>
+          <Card style={{ background: token.colorBgElevated, borderColor: token.colorBorderSecondary }}>
+            <Skeleton active paragraph={{ rows: 4 }} />
+          </Card>
         ) : (
           <Space direction="vertical" className="w-full" size={0}>
             {questions.map((q, i) => (
