import { useRef, useState } from 'react';
import type { CSSProperties } from 'react';
import '../../components/exams/ExamForm.css';
import '../../components/shared/Toast.css';
import { ExamForm } from '../../components/exams/ExamForm';
import type { ExamFormHandle } from '../../components/exams/ExamForm';
import { Toast, useToast } from '../../components/shared/Toast';
import { readJSON } from '../../services/storage/localStorage';
import PageTemplate from '../../components/PageTemplate';
import GlobalScrollbar from '../../components/GlobalScrollbar';
import './ExamCreatePage.css';
import { generateQuestions, createExamApproved, type GeneratedQuestion } from '../../services/exams.service';
import AiResults from './AiResults';
import { normalizeToQuestions, cloneQuestion, replaceQuestion, reorderQuestions } from './ai-utils';
import { isValidGeneratedQuestion } from '../../utils/aiValidation';
<<<<<<< HEAD
import { useNavigate, useSearchParams } from 'react-router-dom';
=======
>>>>>>> db48a396

const layoutStyle: CSSProperties = {
  display: 'flex',
  flexDirection: 'column',
};

async function repairInvalidQuestions(
  list: GeneratedQuestion[],
  baseDto: any,
  generateFn: (dto: any) => Promise<any>,
): Promise<GeneratedQuestion[]> {
  const fixed = [...list];
  for (let i = 0; i < fixed.length; i++) {
    const q = fixed[i];
    if (isValidGeneratedQuestion(q)) continue;

    const distribution = {
      multiple_choice: q.type === 'multiple_choice' ? 1 : 0,
      true_false: q.type === 'true_false' ? 1 : 0,
      open_analysis: q.type === 'open_analysis' ? 1 : 0,
      open_exercise: q.type === 'open_exercise' ? 1 : 0,
    };
    const oneDto = { ...baseDto, totalQuestions: 1, distribution };

    let replacement: GeneratedQuestion | undefined;
    for (let attempt = 0; attempt < 3; attempt++) {
      const res = await generateFn(oneDto);
      const [candidate] = normalizeToQuestions(res);
      if (candidate && isValidGeneratedQuestion(candidate)) {
        replacement = candidate;
        break;
      }
    }

    if (replacement) {
      fixed[i] = { ...replacement, id: q.id, include: q.include };
    }
  }
  return fixed;
}

export default function ExamsCreatePage() {
  const { toasts, pushToast, removeToast } = useToast();
  const formRef = useRef<ExamFormHandle>(null!);
  const [params] = useSearchParams();
  const courseId = params.get('courseId') || '';
  const navigate = useNavigate();

  const [aiOpen, setAiOpen] = useState(false);
  const [aiLoading, setAiLoading] = useState(false);
  const [aiError, setAiError] = useState<string | null>(null);
  const [aiQuestions, setAiQuestions] = useState<GeneratedQuestion[]>([]);
  const [aiMeta, setAiMeta] = useState<{ subject: string; difficulty: string; reference?: string }>({
    subject: 'Tema general',
    difficulty: 'medio',
    reference: '',
  });

  const buildAiInputFromForm = (raw: Record<string, any>) => {
    const difficultyMap: Record<string, 'fácil' | 'medio' | 'difícil'> = {
      facil: 'fácil', 'fácil': 'fácil', easy: 'fácil',
      medio: 'medio', media: 'medio', medium: 'medio',
      dificil: 'difícil', 'difícil': 'difícil', hard: 'difícil',
    };
    const difficultyKey = String(raw.difficulty ?? 'medio').toLowerCase();
    const difficulty = difficultyMap[difficultyKey] ?? 'medio';
    const distribution = {
      multiple_choice: Number(raw.multipleChoice ?? 0) || 0,
      true_false: Number(raw.trueFalse ?? 0) || 0,
      open_analysis: Number(raw.analysis ?? 0) || 0,
      open_exercise: Number(raw.openEnded ?? 0) || 0,
    };
    const totalQuestions =
      distribution.multiple_choice +
      distribution.true_false +
      distribution.open_analysis +
      distribution.open_exercise;

    return {
      subject: raw.subject ?? raw.topic ?? 'Tema general',
      difficulty,
      totalQuestions,
      reference: raw.reference ?? '',
      distribution,
      language: 'es',
    };
  };

  const handleAIPropose = async () => {
    const snap = formRef.current?.getSnapshot?.();
    const draft = readJSON('exam:draft');
    const data = snap?.values?.subject ? snap.values : draft;
    if (!data) {
      pushToast('Completa y guarda el formulario primero.', 'warn');
      return;
    }
    setAiMeta({
      subject: data.subject ?? 'Tema general',
      difficulty: data.difficulty ?? 'medio',
      reference: data.reference ?? '',
    });
    const dto = buildAiInputFromForm(data);
    if (dto.totalQuestions <= 0) {
      setAiOpen(true);
      setAiQuestions([]);
      setAiError('La suma de la distribución debe ser al menos 1.');
      return;
    }
    setAiOpen(true);
    setAiLoading(true);
    setAiError(null);
    setTimeout(() => window.scrollTo({ top: 0, behavior: 'smooth' }), 0);
    try {
      const res = await generateQuestions(dto as any);
      const list = normalizeToQuestions(res);
      const fixed = await repairInvalidQuestions(list, dto, (p) => generateQuestions(p as any));
      setAiQuestions(fixed);
      if (!fixed.length) setAiError('No se generaron preguntas. Revisa el backend y/o el DTO.');
    } catch {
      setAiError('Error inesperado generando preguntas.');
    } finally {
      setAiLoading(false);
    }
  };

  const onChangeQuestion = (q: GeneratedQuestion) => {
    setAiQuestions(prev => replaceQuestion(prev, q));
  };

  const onReorderQuestion = (from: number, to: number) => {
    setAiQuestions(prev => reorderQuestions(prev, from, to));
  };

  const onRegenerateAll = async () => {
    const snap = formRef.current?.getSnapshot?.();
    const data = snap?.values ?? {};
    const dto = buildAiInputFromForm(data);
    setAiLoading(true);
    setAiError(null);
    try {
      const res = await generateQuestions(dto as any);
      const list = normalizeToQuestions(res);
      const fixed = await repairInvalidQuestions(list, dto, (p) => generateQuestions(p as any));
      setAiQuestions(fixed);
    } catch {
      setAiError('No se pudo regenerar el set completo.');
    } finally {
      setAiLoading(false);
    }
  };

  const onRegenerateOne = async (q: GeneratedQuestion) => {
    const snap = formRef.current?.getSnapshot?.();
    const data = snap?.values ?? {};
    const base = buildAiInputFromForm(data);
    const oneDto = {
      ...base,
      totalQuestions: 1,
      distribution: {
        multiple_choice: q.type === 'multiple_choice' ? 1 : 0,
        true_false: q.type === 'true_false' ? 1 : 0,
        open_analysis: q.type === 'open_analysis' ? 1 : 0,
        open_exercise: q.type === 'open_exercise' ? 1 : 0,
      },
    };
    try {
      let only: GeneratedQuestion | undefined;
      for (let attempt = 0; attempt < 3; attempt++) {
        const res = await generateQuestions(oneDto as any);
        const [candidate] = normalizeToQuestions(res);
        if (candidate && isValidGeneratedQuestion(candidate)) {
          only = candidate;
          break;
        }
      }
      if (only) {
        setAiQuestions((prev) =>
          prev.map((x) => (x.id === q.id ? { ...only, id: q.id, include: q.include } : x))
        );
      } else {
        setAiError('No se pudo regenerar esa pregunta (intentos agotados).');
      }
    } catch {
      setAiError('No se pudo regenerar esa pregunta.');
    }
  };

  const onSave = async () => {
    if (!courseId) {
      pushToast('Abre el creador desde la materia (Crear examen) para asociarlo.', 'error');
      return;
    }

    const selected = aiQuestions.filter(q => q.include);
    if (!selected.length) {
      pushToast('Selecciona al menos una pregunta.', 'error');
      return;
    }

    const ts = Date.now();
    const used = new Set<string>();
    const questions = selected.map((q, i) => {
      const baseId = q.id || `q_${ts}_${q.type}_${i}`;
      let id = baseId;
      while (used.has(id)) id = `${id}_${Math.random().toString(36).slice(2,6)}`;
      used.add(id);
      return {
        id,
        type: q.type,
        text: (q as any).text,
        options: (q as any).options ?? undefined,
      };
    });

    await createExamApproved({
      courseId,
      title: aiMeta.subject || 'Examen',
      questions,
    });

    pushToast('Examen guardado en la base de datos.', 'success');
    navigate(`/courses/${courseId}`);
  };

  return (
    <PageTemplate
      title="Exámenes"
      subtitle="Creación de exámenes"
      breadcrumbs={[
        { label: 'Home', href: '/' },
        { label: 'Gestión de Exámenes', href: '/exams' },
        { label: 'Crear examen' },
      ]}
    >
      <GlobalScrollbar />
      <div>
        <section
          className="card subtle readable-card"
          style={{ display: aiOpen ? 'none' : 'block' }}
        >
          <div style={layoutStyle}>
            <ExamForm
              ref={formRef}
              onToast={pushToast}
              onGenerateAI={handleAIPropose}
            />
          </div>
        </section>

        {aiOpen && (
          <section className="card subtle readable-card">
            <AiResults
              subject={aiMeta.subject}
              difficulty={aiMeta.difficulty}
              createdAt={new Date().toLocaleDateString('es-ES')}
              questions={aiQuestions}
              loading={aiLoading}
              error={aiError}
              onChange={onChangeQuestion}
              onRegenerateAll={onRegenerateAll}
              onRegenerateOne={onRegenerateOne}
              onAddManual={(type) => {
                const id = `manual_${Date.now()}`;
                if (type === 'multiple_choice') {
                  setAiQuestions((prev) => ([
                    ...prev,
                    cloneQuestion({ id, type, text: 'Escribe aquí tu pregunta de opción múltiple…', options: ['Opción A','Opción B','Opción C','Opción D'], include: true } as GeneratedQuestion),
                  ]));
                } else if (type === 'true_false') {
                  setAiQuestions((prev) => ([
                    ...prev,
                    cloneQuestion({ id, type, text: 'Enuncia aquí tu afirmación para Verdadero/Falso…', include: true } as GeneratedQuestion),
                  ]));
                } else if (type === 'open_exercise') {
                  setAiQuestions((prev) => ([
                    ...prev,
                    cloneQuestion({ id, type, text: 'Describe aquí el enunciado del ejercicio abierto…', include: true } as GeneratedQuestion),
                  ]));
                } else {
                    setAiQuestions((prev) => ([
                      ...prev,
                      cloneQuestion({ id, type, text: 'Escribe aquí tu consigna de análisis abierto…', include: true } as GeneratedQuestion),
                    ]));
                }
              }}
              onSave={onSave}
              onReorder={onReorderQuestion}
            />
          </section>
        )}

        {toasts.map((t) => (
          <Toast key={t.id} {...t} onClose={() => removeToast(t.id)} />
        ))}
      </div>
    </PageTemplate>
  );
}<|MERGE_RESOLUTION|>--- conflicted
+++ resolved
@@ -13,10 +13,8 @@
 import AiResults from './AiResults';
 import { normalizeToQuestions, cloneQuestion, replaceQuestion, reorderQuestions } from './ai-utils';
 import { isValidGeneratedQuestion } from '../../utils/aiValidation';
-<<<<<<< HEAD
 import { useNavigate, useSearchParams } from 'react-router-dom';
-=======
->>>>>>> db48a396
+
 
 const layoutStyle: CSSProperties = {
   display: 'flex',
