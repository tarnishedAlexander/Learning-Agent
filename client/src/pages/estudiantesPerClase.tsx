import { useParams, useNavigate } from "react-router-dom";
import useClasses from "../hooks/useClasses";
<<<<<<< HEAD
import { useEffect } from "react";
import { Button, Card, Table, Space } from "antd";
import { StudentUpload } from "../components/studentUpload";
import { FolderOutlined } from "@ant-design/icons";
=======
import { useEffect, useState } from "react";
import { Button, Card, Table } from "antd";
import { StudentUpload } from "../components/studentUpload";
import { SingleStudentForm } from "../components/singleStudentForm";
import type { createEnrollmentInterface } from "../interfaces/enrollmentInterface";
import useEnrollment from "../hooks/useEnrollment";
>>>>>>> 73b61006

export function StudentsCurso() {
  const navigate = useNavigate();
  const { id } = useParams<{ id: string }>();
<<<<<<< HEAD
  const { fetchClase, curso, students, createStudents } = useClasses();

=======
  const { fetchClase, curso, students} = useClasses()
  const { enrollSingleStudent }  = useEnrollment();
  const [formOpen, setFormOpen] = useState(false);
>>>>>>> 73b61006
  useEffect(() => {
    if (id) {
      fetchClase(id);
    }
<<<<<<< HEAD
  }, [id]);
=======
    console.log(students)
  }, [id])
  
  const handleSubmit = (values: createEnrollmentInterface) => {
    enrollSingleStudent(values)
  }
>>>>>>> 73b61006

  const columns = [
    {
      title: "Nombres",
      dataIndex: "name",
      key: "nombres",
    },
    {
      title: "Apellidos",
      dataIndex: "lastname",
      key: "apellidos",
    },
    {
      title: "Código",
      dataIndex: "code",
      key: "codigo",
    },
    {
      title: "Asistencia",
      dataIndex: "asistencia",
      key: "asistencia",
    },
    {
      title: "1er Parcial",
      dataIndex: "1er_parcial",
      key: "1er_parcial",
    },
    {
      title: "2do Parcial",
      dataIndex: "2do_parcial",
      key: "2do_parcial",
    },
    {
      title: "Final",
      dataIndex: "final",
      key: "final",
    },
    {
      title: "Acciones",
      key: "acciones",
      render: (_: unknown, record: StudentWithKey) => {
        const isLoading = downloadingId === record.codigo;
        return (
          <Button
            type="default"
            icon={<DownloadOutlined />}
            loading={isLoading}
            onClick={async () => {
              try {
                setDownloadingId(record.codigo);
                const key =
                  record.documentKey ?? `documents/${record.codigo}.pdf`;
                await downloadFileByKey(key);
                message.success("Descarga iniciada");
              } catch (e: unknown) {
                const err = e as Error;
                message.error(err?.message || "Error al descargar");
              } finally {
                setDownloadingId(null);
              }
            }}
          >
            Descargar
          </Button>
        );
      },
    },
  ];

  return (
    <div style={{ padding: "1rem" }}>
      <div
        style={{
          display: "flex",
          justifyContent: "space-between",
          alignItems: "center",
          marginBottom: 24,
        }}
      >
        <h1>{curso}</h1>
        <Button
          type="primary"
          icon={<FolderOutlined />}
          onClick={() => navigate(`/curso/${id}/documents`)}
          style={{ backgroundColor: "#1A2A80" }}
        >
          Documentos
        </Button>
      </div>

      {students ? (
        <>
<<<<<<< HEAD
          <div
            style={{
              display: "flex",
              justifyContent: "center",
              marginBottom: 24,
            }}
          >
            <Space>
              <Button
                style={{ margin: 4, width: 120 }}
                type="primary"
                onClick={() => {}}
              >
                1er Parcial
              </Button>
              <Button
                style={{ margin: 4, width: 120 }}
                type="primary"
                onClick={() => {}}
              >
                2do Parcial
              </Button>
              <Button
                style={{ margin: 4, width: 120 }}
                type="primary"
                onClick={() => {}}
              >
                Final
              </Button>
            </Space>
          </div>
          <Table
            columns={columns}
            dataSource={students?.students || []}
            rowKey={(record) => record.codigo}
            pagination={{ pageSize: 20 }}
            bordered
          />
        </>
=======
        <div style={{ display: 'flex', justifyContent: 'center', marginBottom: 24 }}>
        
        <Button style={{margin:4,width:120}} type="primary" onClick={() => {}}>1er Parcial</Button>
        <Button style={{margin:4,width:120}} type="primary" onClick={() => {}}>2do Parcial</Button>
        <Button style={{margin:4,width:120}} type="primary" onClick={() => {}}>Final</Button>
      </div>
        <Table
          columns={columns}
          dataSource={students || []}
          rowKey={(record) => record.code}
          pagination={{ pageSize: 20 }}
          bordered
        />
        <Button style={{margin:4,width:120}} type="primary" onClick={() => { setFormOpen (true) }}>Añadir Estudiante</Button>
        </>
        
        
>>>>>>> 73b61006
      ) : (
        <div
          style={{
            width: "100%",
            display: "flex",
            flexDirection: "column",
            alignItems: "center",
            justifyContent: "center",
            paddingTop: 20,
          }}
        >
          <Card
            style={{
              width: "80%",
              height: "100%",
              textAlign: "center",
              borderRadius: 20,
            }}
          >
            <h2>No hay estudiantes asignados a este curso.</h2>
            <StudentUpload
              disabled={!!students}
              onStudentsParsed={(parsedStudents) => {
                console.log("Estudiantes leídos:", parsedStudents);
<<<<<<< HEAD
                if (id) {
                  createStudents({
                    claseId: id,
                    students: parsedStudents,
                  });
                }
=======
                //TODO manejar la subida de estudiantes
>>>>>>> 73b61006
              }}
            />
          </Card>
        </div>
      )}
      <SingleStudentForm
        open={formOpen}
        onClose={() => { setFormOpen(false)}}
        onSubmit={(values) => {
            const data: createEnrollmentInterface = {
              ...values,
              classId: id || "",
            };
            console.log("Datos del formulario:", data);
            handleSubmit(data) 
          //createStudents(values);
        }}>
      </SingleStudentForm>
    </div>
  );
}<|MERGE_RESOLUTION|>--- conflicted
+++ resolved
@@ -1,44 +1,30 @@
 import { useParams, useNavigate } from "react-router-dom";
 import useClasses from "../hooks/useClasses";
-<<<<<<< HEAD
-import { useEffect } from "react";
+import { useEffect, useState } from "react";
 import { Button, Card, Table, Space } from "antd";
 import { StudentUpload } from "../components/studentUpload";
+import { SingleStudentForm } from "../components/singleStudentForm";
 import { FolderOutlined } from "@ant-design/icons";
-=======
-import { useEffect, useState } from "react";
-import { Button, Card, Table } from "antd";
-import { StudentUpload } from "../components/studentUpload";
-import { SingleStudentForm } from "../components/singleStudentForm";
 import type { createEnrollmentInterface } from "../interfaces/enrollmentInterface";
 import useEnrollment from "../hooks/useEnrollment";
->>>>>>> 73b61006
 
 export function StudentsCurso() {
   const navigate = useNavigate();
   const { id } = useParams<{ id: string }>();
-<<<<<<< HEAD
-  const { fetchClase, curso, students, createStudents } = useClasses();
-
-=======
-  const { fetchClase, curso, students} = useClasses()
+  const { fetchClase, curso, students, createStudents } = useClasses()
   const { enrollSingleStudent }  = useEnrollment();
   const [formOpen, setFormOpen] = useState(false);
->>>>>>> 73b61006
   useEffect(() => {
     if (id) {
       fetchClase(id);
     }
-<<<<<<< HEAD
-  }, [id]);
-=======
+    
     console.log(students)
   }, [id])
   
   const handleSubmit = (values: createEnrollmentInterface) => {
     enrollSingleStudent(values)
   }
->>>>>>> 73b61006
 
   const columns = [
     {
@@ -131,7 +117,6 @@
 
       {students ? (
         <>
-<<<<<<< HEAD
           <div
             style={{
               display: "flex",
@@ -170,26 +155,8 @@
             pagination={{ pageSize: 20 }}
             bordered
           />
-        </>
-=======
-        <div style={{ display: 'flex', justifyContent: 'center', marginBottom: 24 }}>
-        
-        <Button style={{margin:4,width:120}} type="primary" onClick={() => {}}>1er Parcial</Button>
-        <Button style={{margin:4,width:120}} type="primary" onClick={() => {}}>2do Parcial</Button>
-        <Button style={{margin:4,width:120}} type="primary" onClick={() => {}}>Final</Button>
-      </div>
-        <Table
-          columns={columns}
-          dataSource={students || []}
-          rowKey={(record) => record.code}
-          pagination={{ pageSize: 20 }}
-          bordered
-        />
         <Button style={{margin:4,width:120}} type="primary" onClick={() => { setFormOpen (true) }}>Añadir Estudiante</Button>
         </>
-        
-        
->>>>>>> 73b61006
       ) : (
         <div
           style={{
@@ -214,16 +181,13 @@
               disabled={!!students}
               onStudentsParsed={(parsedStudents) => {
                 console.log("Estudiantes leídos:", parsedStudents);
-<<<<<<< HEAD
                 if (id) {
                   createStudents({
                     claseId: id,
                     students: parsedStudents,
                   });
                 }
-=======
                 //TODO manejar la subida de estudiantes
->>>>>>> 73b61006
               }}
             />
           </Card>
