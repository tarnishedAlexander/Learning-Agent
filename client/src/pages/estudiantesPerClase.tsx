import { useParams, useNavigate } from "react-router-dom";
import useClasses from "../hooks/useClasses";
<<<<<<< HEAD
import { useEffect, useState } from "react";
import { Button, Card, Table, message } from "antd";
import { StudentUpload } from "../components/studentUpload";
import { DownloadOutlined } from "@ant-design/icons";
import { downloadFileByKey } from "../services/fileService";
import type { Student as IStudent } from "../interfaces/studentInterface";

// Extiende la interfaz del proyecto si necesitas la propiedad documentKey
type StudentWithKey = IStudent & { documentKey?: string };
=======
import { useEffect } from "react";
import { Button, Card, Table, Space } from "antd";
import { StudentUpload } from "../components/studentUpload";
import { FolderOutlined } from '@ant-design/icons';
>>>>>>> 6a10fc06

export function StudentsCurso() {
  const navigate = useNavigate();
  const { id } = useParams<{ id: string }>();
<<<<<<< HEAD
  const { fetchClase, curso, students, createStudents } = useClasses();
  // aceptar string o number ya que record.codigo en tu proyecto es number
  const [downloadingId, setDownloadingId] = useState<string | number | null>(null);

=======
  const { fetchClase, curso, students, createStudents } = useClasses()
  
>>>>>>> 6a10fc06
  useEffect(() => {
    if (id) {
      fetchClase(id);
    }
<<<<<<< HEAD
  }, [id, fetchClase]);
=======
  }, [id])
>>>>>>> 6a10fc06

  const columns = [
    {
      title: "Nombres",
      dataIndex: "nombres",
      key: "nombres",
    },
    {
      title: "Apellidos",
      dataIndex: "apellidos",
      key: "apellidos",
    },
    {
      title: "Código",
      dataIndex: "codigo",
      key: "codigo",
    },
    {
      title: "Asistencia",
      dataIndex: "asistencia",
      key: "asistencia",
    },
    {
      title: "1er Parcial",
      dataIndex: "1er_parcial",
      key: "1er_parcial",
    },
    {
      title: "2do Parcial",
      dataIndex: "2do_parcial",
      key: "2do_parcial",
    },
    {
      title: "Final",
      dataIndex: "final",
      key: "final",
    },
    {
      title: "Acciones",
      key: "acciones",
      render: (_: unknown, record: StudentWithKey) => {
        const isLoading = downloadingId === record.codigo;
        return (
          <Button
            type="default"
            icon={<DownloadOutlined />}
            loading={isLoading}
            onClick={async () => {
              try {
                setDownloadingId(record.codigo);
                const key = record.documentKey ?? `documents/${record.codigo}.pdf`;
                await downloadFileByKey(key);
                message.success("Descarga iniciada");
              } catch (e: unknown) {
                const err = e as Error;
                message.error(err?.message || "Error al descargar");
              } finally {
                setDownloadingId(null);
              }
            }}
          >
            Descargar
          </Button>
        );
      },
    },
  ];

  return (
    <div style={{ padding: '1rem' }}>
      <div style={{ display: 'flex', justifyContent: 'space-between', alignItems: 'center', marginBottom: 24 }}>
        <h1>{curso}</h1>
        <Button 
          type="primary" 
          icon={<FolderOutlined />}
          onClick={() => navigate(`/curso/${id}/documents`)}
          style={{ backgroundColor: '#1A2A80' }}
        >
          Documentos
        </Button>
      </div>

      {students ? (
        <>
        <div style={{ display: 'flex', justifyContent: 'center', marginBottom: 24 }}>
          <Space>
            <Button style={{margin:4,width:120}} type="primary" onClick={() => {}}>1er Parcial</Button>
            <Button style={{margin:4,width:120}} type="primary" onClick={() => {}}>2do Parcial</Button>
            <Button style={{margin:4,width:120}} type="primary" onClick={() => {}}>Final</Button>
          </Space>
        </div>
        <Table
          columns={columns}
          dataSource={students?.students || []}
          rowKey={(record) => record.codigo}
          pagination={{ pageSize: 20 }}
          bordered
        />
        </>
        
      ) : (
        <div style={{ width: '100%', display: 'flex', flexDirection: 'column', alignItems: 'center', justifyContent: 'center', paddingTop: 20 }}>

          <Card style={{ width: '80%', height: "100%", textAlign: 'center', borderRadius: 20 }}>
            <h2>No hay estudiantes asignados a este curso.</h2>
            <StudentUpload
              disabled={!!students}
              onStudentsParsed={(parsedStudents) => {
                console.log("Estudiantes leídos:", parsedStudents);
                if (id) {
                  createStudents({
                    claseId: id,
                    students: parsedStudents,
                  });
                }
              }}
            />
          </Card>
        </div>

      )}
    </div>
  );
}<|MERGE_RESOLUTION|>--- conflicted
+++ resolved
@@ -1,43 +1,19 @@
 import { useParams, useNavigate } from "react-router-dom";
 import useClasses from "../hooks/useClasses";
-<<<<<<< HEAD
-import { useEffect, useState } from "react";
-import { Button, Card, Table, message } from "antd";
+import { useEffect } from "react";
+import { Button, Card, Table } from "antd";
 import { StudentUpload } from "../components/studentUpload";
-import { DownloadOutlined } from "@ant-design/icons";
-import { downloadFileByKey } from "../services/fileService";
-import type { Student as IStudent } from "../interfaces/studentInterface";
-
-// Extiende la interfaz del proyecto si necesitas la propiedad documentKey
-type StudentWithKey = IStudent & { documentKey?: string };
-=======
-import { useEffect } from "react";
-import { Button, Card, Table, Space } from "antd";
-import { StudentUpload } from "../components/studentUpload";
-import { FolderOutlined } from '@ant-design/icons';
->>>>>>> 6a10fc06
 
 export function StudentsCurso() {
   const navigate = useNavigate();
   const { id } = useParams<{ id: string }>();
-<<<<<<< HEAD
-  const { fetchClase, curso, students, createStudents } = useClasses();
-  // aceptar string o number ya que record.codigo en tu proyecto es number
-  const [downloadingId, setDownloadingId] = useState<string | number | null>(null);
-
-=======
   const { fetchClase, curso, students, createStudents } = useClasses()
-  
->>>>>>> 6a10fc06
   useEffect(() => {
     if (id) {
       fetchClase(id);
     }
-<<<<<<< HEAD
-  }, [id, fetchClase]);
-=======
+    console.log(students)
   }, [id])
->>>>>>> 6a10fc06
 
   const columns = [
     {
