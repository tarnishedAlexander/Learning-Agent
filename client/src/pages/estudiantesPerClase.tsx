--- conflicted
+++ resolved
@@ -75,12 +75,8 @@
             onClick={async () => {
               try {
                 setDownloadingId(record.codigo);
-<<<<<<< HEAD
-                const key = record.documentKey ?? `documents/${record.codigo}.pdf`;
-=======
                 const key =
                   record.documentKey ?? `documents/${record.codigo}.pdf`;
->>>>>>> f2fb0418
                 await downloadFileByKey(key);
                 message.success("Descarga iniciada");
               } catch (e: unknown) {
@@ -99,16 +95,6 @@
   ];
 
   return (
-<<<<<<< HEAD
-    <div style={{ padding: '1rem' }}>
-      <div style={{ display: 'flex', justifyContent: 'space-between', alignItems: 'center', marginBottom: 24 }}>
-        <h1>{curso}</h1>
-        <Button 
-          type="primary" 
-          icon={<FolderOutlined />}
-          onClick={() => navigate(`/curso/${id}/documents`)}
-          style={{ backgroundColor: '#1A2A80' }}
-=======
     <div style={{ padding: "1rem" }}>
       <div
         style={{
@@ -124,7 +110,6 @@
           icon={<FolderOutlined />}
           onClick={() => navigate(`/curso/${id}/documents`)}
           style={{ backgroundColor: "#1A2A80" }}
->>>>>>> f2fb0418
         >
           Documentos
         </Button>
@@ -132,22 +117,6 @@
 
       {students ? (
         <>
-<<<<<<< HEAD
-        <div style={{ display: 'flex', justifyContent: 'center', marginBottom: 24 }}>
-          <Space>
-            <Button style={{margin:4,width:120}} type="primary" onClick={() => {}}>1er Parcial</Button>
-            <Button style={{margin:4,width:120}} type="primary" onClick={() => {}}>2do Parcial</Button>
-            <Button style={{margin:4,width:120}} type="primary" onClick={() => {}}>Final</Button>
-          </Space>
-        </div>
-        <Table
-          columns={columns}
-          dataSource={students?.students || []}
-          rowKey={(record) => record.codigo}
-          pagination={{ pageSize: 20 }}
-          bordered
-        />
-=======
           <div
             style={{
               display: "flex",
@@ -187,7 +156,6 @@
             bordered
           />
         <Button style={{margin:4,width:120}} type="primary" onClick={() => { setFormOpen (true) }}>Añadir Estudiante</Button>
->>>>>>> f2fb0418
         </>
       ) : (
         <div
