--- conflicted
+++ resolved
@@ -87,20 +87,7 @@
         role: "Sales Manager",
         avatarUrl: "https://i.pravatar.cc/128?img=5",
       }}
-<<<<<<< HEAD
-      actions={
-        <div className="flex gap-2">
-          <Button>Export</Button>
-          <Button type="primary">Upgrade</Button>
-        </div>
-      }
-      breadcrumbs={[
-        { label: "Home", href: "/" },
-        { label: "Clases", href: "/classes" },
-      ]}
-=======
       breadcrumbs={[{ label: "Home", href: "/" }, { label: "Clases" }]}
->>>>>>> e53240ad
     >
       <div
         className="w-full lg:max-w-6xl lg:mx-auto space-y-4 sm:space-y-6"
