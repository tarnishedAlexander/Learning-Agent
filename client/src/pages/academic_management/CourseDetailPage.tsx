--- conflicted
+++ resolved
@@ -695,26 +695,8 @@
               }
               key="exams"
             >
-<<<<<<< HEAD
               <div style={{ padding: '32px' }}>
                 {courseId && <CourseExamsPanel courseId={courseId} />}
-=======
-              <div style={{ padding: "32px" }}>
-                <div style={{ textAlign: "center", padding: "64px 0" }}>
-                  <Empty description="No hay exámenes creados para este curso">
-                    <Text style={{ fontSize: "14px" }}>
-                      Los exámenes creados aparecerán aquí para su gestión
-                    </Text>
-                  </Empty>
-                  <Button
-                    type="primary"
-                    style={{ marginTop: "16px" }}
-                    onClick={goToExams}
-                  >
-                    Ir a exámenes
-                  </Button>
-                </div>
->>>>>>> bf98629a
               </div>
             </TabPane>
 
