import React, { useCallback, useState } from "react";
import { Card, message, Typography, Row, Col, Grid } from "antd";
import { FileTextOutlined } from "@ant-design/icons";
import UploadButton from "../components/shared/UploadButton";
import { DocumentTable } from "../components/documents/DocumentTable";
import { PdfPreviewSidebar } from "../components/documents/PdfPreviewSidebar";
import { DocumentDataSidebar } from "../components/documents/DocumentDataSidebar";
import { useDocuments } from "../hooks/useDocuments";
import type { Document } from "../interfaces/documentInterface";
   
const { Title, Text } = Typography;
const { useBreakpoint } = Grid;

const UploadPdfPage: React.FC = () => {
  const { documents, loading, downloadDocument, deleteDocument, loadDocuments, processDocumentComplete } = useDocuments();
  const [refreshing, setRefreshing] = useState<boolean>(false);
  const screens = useBreakpoint();
  
  // Estados para el sidebar de previsualización
  const [previewSidebarVisible, setPreviewSidebarVisible] = useState<boolean>(false);
  const [documentToPreview, setDocumentToPreview] = useState<Document | null>(null);
  
  // Estados para el sidebar de datos
  const [dataSidebarVisible, setDataSidebarVisible] = useState<boolean>(false);
  const [documentToViewData, setDocumentToViewData] = useState<Document | null>(null);

  // Configuración responsiva
  const isSmallScreen = !screens.lg;
  const sidebarWidth = isSmallScreen ? '100%' : '50%';
  const pageMarginRight = previewSidebarVisible ? (isSmallScreen ? '0' : '50%') : '0';

  const handleUploadSuccess = useCallback(async () => {
    setRefreshing(true);
    try {
      await loadDocuments();
    } catch (error) {
      console.error("Error actualizando tabla:", error);
    } finally {
      setRefreshing(false);
    }
  }, [loadDocuments]);

  const handleDownload = useCallback(async (doc: Document) => {
    try {
      await downloadDocument(doc);
      message.success("Archivo descargado correctamente");
    } catch (err: unknown) {
      const errorMessage = err instanceof Error ? err.message : "Error al descargar";
      message.error(errorMessage);
    }
  }, [downloadDocument]);

  const handleDeleteSuccess = useCallback(() => {
    message.success("Documento eliminado exitosamente");
    loadDocuments(); // Refrescar la lista
  }, [loadDocuments]);

  const handleDeleteError = useCallback((error: Error) => {
    message.error(error.message);
  }, []);

  const handleViewData = useCallback((doc: Document) => {
    // Si el preview está abierto, cerrarlo primero para evitar conflictos
    if (previewSidebarVisible) {
      setPreviewSidebarVisible(false);
      setDocumentToPreview(null);
    }
    setDocumentToViewData(doc);
    setDataSidebarVisible(true);
  }, [previewSidebarVisible]);

  const handleCloseDataSidebar = useCallback(() => {
    setDataSidebarVisible(false);
    setDocumentToViewData(null);
  }, []);

  const handleCloseSidebar = useCallback(() => {
    setPreviewSidebarVisible(false);
    setDocumentToPreview(null);
  }, []);

  const handlePreview = useCallback((doc: Document) => {
    // Si el data sidebar está abierto, cerrarlo primero para evitar conflictos
    if (dataSidebarVisible) {
      setDataSidebarVisible(false);
      setDocumentToViewData(null);
    }
    setDocumentToPreview(doc);
    setPreviewSidebarVisible(true);
  }, [dataSidebarVisible]);

  return (
    <div style={{ 
      padding: isSmallScreen ? "16px" : "32px", 
      backgroundColor: "#f5f7fa",
      minHeight: "100vh",
<<<<<<< HEAD
      marginRight: pageMarginRight,
=======
      marginRight: (previewSidebarVisible || dataSidebarVisible) 
        ? (window.innerWidth <= 768 ? "0" : "50%") 
        : "0",
>>>>>>> ac5a5bbb
      transition: "margin-right 0.3s ease-in-out"
    }}>
      <div style={{ maxWidth: 1200, margin: "0 auto" }}>
        {/* Header Section */}
        <div style={{ marginBottom: isSmallScreen ? "24px" : "32px", textAlign: "center" }}>
          <Title 
            level={isSmallScreen ? 2 : 1} 
            style={{ 
              color: "#1A2A80", 
              marginBottom: "8px",
              fontSize: isSmallScreen ? "24px" : "32px",
              fontWeight: "600"
            }}
          >
            <FileTextOutlined style={{ marginRight: "12px" }} />
            {isSmallScreen ? "Documentos Académicos" : "Gestión de Documentos Académicos"}
          </Title>
          <Text 
            style={{ 
              color: "#7A85C1", 
              fontSize: isSmallScreen ? "14px" : "16px",
              fontWeight: "400",
              display: "block",
              maxWidth: isSmallScreen ? "100%" : "80%",
              margin: "0 auto"
            }}
          >
            Sistema de carga y administración de material educativo en formato PDF
          </Text>
        </div>

        {/* Documents Table Section */}
        <Row>
          <Col xs={24}>
            <Card
              title={
                isSmallScreen ? (
                  // Vista móvil - layout horizontal centrado
                  <div style={{ 
                    display: "flex", 
                    alignItems: "center",
                    justifyContent: "center",
                    gap: "12px",
                    color: "#1A2A80",
                    flexWrap: "wrap"
                  }}>
                    {/* Título con ícono */}
                    <div style={{ 
                      display: "flex", 
                      alignItems: "center",
                      gap: "6px"
                    }}>
                      <FileTextOutlined style={{ 
                        fontSize: "16px"
                      }} />
                      <span style={{ 
                        fontSize: "16px", 
                        fontWeight: "500"
                      }}>
                        Repositorio
                      </span>
                    </div>
                    
                    {/* Contador */}
                    <div style={{
                      backgroundColor: documents.length > 0 ? "#E8F4FD" : "#F0F0F0",
                      color: documents.length > 0 ? "#3B38A0" : "#666",
                      padding: "4px 10px",
                      borderRadius: "12px",
                      fontSize: "11px",
                      fontWeight: "500",
                      transition: "all 0.3s ease"
                    }}>
                      {loading || refreshing ? "Actualizando..." : `${documents.length} doc${documents.length !== 1 ? 's' : ''}`}
                    </div>
                    
                    {/* Botón de upload */}
                    <UploadButton
                        fileConfig={{
                          accept: ".pdf",
                          maxSize: 10 * 1024 * 1024, // 10MB
                          validationMessage: "Solo se permiten archivos PDF de hasta 10MB"
                        }}
                        processingConfig={{
                          steps: [
                            { key: "validate", title: "Validación", description: "Validando formato PDF..." },
                            { key: "extract", title: "Extracción", description: "Extrayendo contenido..." },
                            { key: "process", title: "Procesamiento", description: "Procesando documento..." },
                            { key: "store", title: "Almacenamiento", description: "Almacenando información..." }
                          ],
                          processingText: "Procesando documento PDF...",
                          successText: "¡Documento procesado exitosamente!"
                        }}
                        buttonConfig={{
                          showText: false,
                          variant: "fill",
                          size: "small",
                          shape: "default"
                        }}
                        modalConfig={{
                          title: "Cargar Nuevo Documento",
                          width: window.innerWidth * 0.9
                        }}
                        onUpload={async (file, onProgress) => {
                          try {
                            if (onProgress) {
                              onProgress("validate", 25, "Validando formato PDF...");
                              await new Promise(resolve => setTimeout(resolve, 500));
                              
                              onProgress("extract", 50, "Extrayendo contenido...");
                              await new Promise(resolve => setTimeout(resolve, 500));
                              
                              onProgress("process", 75, "Procesando documento...");
                            }
                            
                            const result = await uploadDocument(file);
                            
                            if (onProgress) {
                              onProgress("store", 100, "¡Documento almacenado exitosamente!");
                            }
                            
                            return result;
                          } catch (error) {
                            console.error("Error uploading document:", error);
                            throw error;
                          }
                        }}
                        onUploadSuccess={() => {
                          handleUploadSuccess();
                        }}
                      />
                  </div>
                ) : (
                  // Vista desktop - layout horizontal
                  <div style={{ 
                    display: "flex", 
                    alignItems: "center",
                    justifyContent: "space-between",
                    color: "#1A2A80"
                  }}>
                    <div style={{ 
                      display: "flex", 
                      alignItems: "center",
                      minWidth: 0,
                      flex: "1 1 auto"
                    }}>
                      <FileTextOutlined style={{ 
                        marginRight: "12px", 
                        fontSize: "20px",
                        flexShrink: 0 
                      }} />
                      <span style={{ 
                        fontSize: "18px", 
                        fontWeight: "500",
                        overflow: "hidden",
                        textOverflow: "ellipsis",
                        whiteSpace: "nowrap"
                      }}>
                        Repositorio de Documentos
                      </span>
                      <div style={{
                        marginLeft: "16px",
                        backgroundColor: documents.length > 0 ? "#E8F4FD" : "#F0F0F0",
                        color: documents.length > 0 ? "#3B38A0" : "#666",
                        padding: "4px 12px",
                        borderRadius: "16px",
                        fontSize: "12px",
                        fontWeight: "500",
                        transition: "all 0.3s ease",
                        flexShrink: 0,
                        whiteSpace: "nowrap"
                      }}>
                        {loading || refreshing ? "Actualizando..." : `${documents.length} documento${documents.length !== 1 ? 's' : ''}`}
                      </div>
                    </div>
                    <div style={{ 
                      flexShrink: 0
                    }}>
                      <UploadButton
                        fileConfig={{
                          accept: ".pdf",
                          maxSize: 10 * 1024 * 1024, // 10MB
                          validationMessage: "Solo se permiten archivos PDF de hasta 10MB"
                        }}
                        processingConfig={{
                          steps: [
                            { key: "validate", title: "Validación", description: "Validando formato PDF..." },
                            { key: "extract", title: "Extracción", description: "Extrayendo contenido..." },
                            { key: "process", title: "Procesamiento", description: "Procesando documento..." },
                            { key: "store", title: "Almacenamiento", description: "Almacenando información..." }
                          ],
                          processingText: "Procesando documento PDF...",
                          successText: "¡Documento procesado exitosamente!"
                        }}
                        buttonConfig={{
                          showText: true,
                          variant: "fill",
                          size: "middle",
                          shape: "default"
                        }}
                        modalConfig={{
                          title: "Cargar Nuevo Documento",
                          width: 600
                        }}
                        onUpload={async (file, onProgress) => {
                          try {
                            if (onProgress) {
                              onProgress("validate", 25, "Validando formato PDF...");
                              await new Promise(resolve => setTimeout(resolve, 500));
                              
                              onProgress("extract", 50, "Extrayendo contenido...");
                              await new Promise(resolve => setTimeout(resolve, 500));
                              
                              onProgress("process", 75, "Procesando documento...");
                            }
                            
                            const result = await uploadDocument(file);
                            
                            if (onProgress) {
                              onProgress("store", 100, "¡Documento almacenado exitosamente!");
                            }
                            
                            return result;
                          } catch (error) {
                            console.error("Error uploading document:", error);
                            throw error;
                          }
                        }}
                        onUploadSuccess={() => {
                          handleUploadSuccess();
                        }}
                      />
                    </div>
                  </div>
<<<<<<< HEAD
                )
=======
                  <UploadButton
                    fileConfig={{
                      accept: ".pdf",
                      maxSize: 10 * 1024 * 1024, // 10MB
                      validationMessage: "Solo se permiten archivos PDF de hasta 10MB"
                    }}
                    processingConfig={{
                      steps: [
                        { key: "validate", title: "Validación", description: "Validando formato PDF..." },
                        { key: "extract", title: "Extracción", description: "Extrayendo contenido..." },
                        { key: "process", title: "Procesamiento", description: "Procesando documento..." },
                        { key: "store", title: "Almacenamiento", description: "Almacenando información..." }
                      ],
                      processingText: "Procesando documento PDF...",
                      successText: "¡Documento procesado exitosamente!"
                    }}
                    buttonConfig={{
                      showText: true,
                      variant: "fill",
                      size: "middle",
                      shape: "default"
                    }}
                    modalConfig={{
                      title: "Cargar Nuevo Documento",
                      width: 600
                    }}
                    onUpload={async (file, onProgress) => {
                      try {
                        // Usar processDocumentComplete que incluye upload + procesamiento + chunks
                        const result = await processDocumentComplete(file, onProgress);
                        return result;
                      } catch (error) {
                        console.error("Error processing document:", error);
                        throw error;
                      }
                    }}
                    onUploadSuccess={() => {
                      handleUploadSuccess();
                    }}
                  />
                </div>
>>>>>>> ac5a5bbb
              }
              style={{
                borderRadius: "12px",
                boxShadow: "0 4px 16px rgba(26, 42, 128, 0.1)",
                border: "1px solid #e8eaed"
              }}
            >
              <DocumentTable
                key={`documents-table-${documents.length}`}
                documents={documents}
                loading={loading || refreshing}
                onDownload={handleDownload}
                onDelete={deleteDocument}
                onPreview={handlePreview}
                onViewData={handleViewData}
                onDeleteSuccess={handleDeleteSuccess}
                onDeleteError={handleDeleteError}
              />
            </Card>
          </Col>
        </Row>
      </div>

      {/* Sidebar de previsualización de PDF */}
      <PdfPreviewSidebar
        document={documentToPreview}
        visible={previewSidebarVisible}
        onClose={handleCloseSidebar}
        isSmallScreen={isSmallScreen}
        sidebarWidth={sidebarWidth}
      />

      {/* Sidebar de datos del documento */}
      <DocumentDataSidebar
        document={documentToViewData}
        visible={dataSidebarVisible}
        onClose={handleCloseDataSidebar}
      />
    </div>
  );
};

export default UploadPdfPage;<|MERGE_RESOLUTION|>--- conflicted
+++ resolved
@@ -94,13 +94,9 @@
       padding: isSmallScreen ? "16px" : "32px", 
       backgroundColor: "#f5f7fa",
       minHeight: "100vh",
-<<<<<<< HEAD
-      marginRight: pageMarginRight,
-=======
       marginRight: (previewSidebarVisible || dataSidebarVisible) 
         ? (window.innerWidth <= 768 ? "0" : "50%") 
         : "0",
->>>>>>> ac5a5bbb
       transition: "margin-right 0.3s ease-in-out"
     }}>
       <div style={{ maxWidth: 1200, margin: "0 auto" }}>
@@ -335,51 +331,7 @@
                       />
                     </div>
                   </div>
-<<<<<<< HEAD
                 )
-=======
-                  <UploadButton
-                    fileConfig={{
-                      accept: ".pdf",
-                      maxSize: 10 * 1024 * 1024, // 10MB
-                      validationMessage: "Solo se permiten archivos PDF de hasta 10MB"
-                    }}
-                    processingConfig={{
-                      steps: [
-                        { key: "validate", title: "Validación", description: "Validando formato PDF..." },
-                        { key: "extract", title: "Extracción", description: "Extrayendo contenido..." },
-                        { key: "process", title: "Procesamiento", description: "Procesando documento..." },
-                        { key: "store", title: "Almacenamiento", description: "Almacenando información..." }
-                      ],
-                      processingText: "Procesando documento PDF...",
-                      successText: "¡Documento procesado exitosamente!"
-                    }}
-                    buttonConfig={{
-                      showText: true,
-                      variant: "fill",
-                      size: "middle",
-                      shape: "default"
-                    }}
-                    modalConfig={{
-                      title: "Cargar Nuevo Documento",
-                      width: 600
-                    }}
-                    onUpload={async (file, onProgress) => {
-                      try {
-                        // Usar processDocumentComplete que incluye upload + procesamiento + chunks
-                        const result = await processDocumentComplete(file, onProgress);
-                        return result;
-                      } catch (error) {
-                        console.error("Error processing document:", error);
-                        throw error;
-                      }
-                    }}
-                    onUploadSuccess={() => {
-                      handleUploadSuccess();
-                    }}
-                  />
-                </div>
->>>>>>> ac5a5bbb
               }
               style={{
                 borderRadius: "12px",
