import React, { useCallback, useState } from "react";
import { Card, message, Typography, Row, Col, Grid } from "antd";
import { FileTextOutlined } from "@ant-design/icons";
import UploadButton from "../components/shared/UploadButton";
import { DocumentTable } from "../components/documents/DocumentTable";
import { PdfPreviewSidebar } from "../components/documents/PdfPreviewSidebar";
import { DocumentDataSidebar } from "../components/documents/DocumentDataSidebar";
import { useDocuments } from "../hooks/useDocuments";
import type { Document } from "../interfaces/documentInterface";
   
const { Title, Text } = Typography;
const { useBreakpoint } = Grid;

const UploadPdfPage: React.FC = () => {
  const { documents, loading, downloadDocument, deleteDocument, loadDocuments, processDocumentComplete } = useDocuments();
  const [refreshing, setRefreshing] = useState<boolean>(false);
  const screens = useBreakpoint();
  
  // Estados para el sidebar de previsualización
  const [previewSidebarVisible, setPreviewSidebarVisible] = useState<boolean>(false);
  const [documentToPreview, setDocumentToPreview] = useState<Document | null>(null);
  
  // Estados para el sidebar de datos
  const [dataSidebarVisible, setDataSidebarVisible] = useState<boolean>(false);
  const [documentToViewData, setDocumentToViewData] = useState<Document | null>(null);

  // Configuración responsiva
  const isSmallScreen = !screens.lg;
  const sidebarWidth = isSmallScreen ? '100%' : '50%';
  const pageMarginRight = previewSidebarVisible ? (isSmallScreen ? '0' : '50%') : '0';

  const handleUploadSuccess = useCallback(async () => {
    setRefreshing(true);
    try {
      await loadDocuments();
    } catch (error) {
      console.error("Error actualizando tabla:", error);
    } finally {
      setRefreshing(false);
    }
  }, [loadDocuments]);

  const handleDownload = useCallback(async (doc: Document) => {
    try {
      await downloadDocument(doc);
      message.success("Archivo descargado correctamente");
    } catch (err: unknown) {
      const errorMessage = err instanceof Error ? err.message : "Error al descargar";
      message.error(errorMessage);
    }
  }, [downloadDocument]);

  const handleDeleteSuccess = useCallback(() => {
    message.success("Documento eliminado exitosamente");
    loadDocuments(); // Refrescar la lista
  }, [loadDocuments]);

  const handleDeleteError = useCallback((error: Error) => {
    message.error(error.message);
  }, []);

  const handleViewData = useCallback((doc: Document) => {
    // Si el preview está abierto, cerrarlo primero para evitar conflictos
    if (previewSidebarVisible) {
      setPreviewSidebarVisible(false);
      setDocumentToPreview(null);
    }
    setDocumentToViewData(doc);
    setDataSidebarVisible(true);
  }, [previewSidebarVisible]);

  const handleCloseDataSidebar = useCallback(() => {
    setDataSidebarVisible(false);
    setDocumentToViewData(null);
  }, []);

  const handleCloseSidebar = useCallback(() => {
    setPreviewSidebarVisible(false);
    setDocumentToPreview(null);
  }, []);

  const handlePreview = useCallback((doc: Document) => {
    // Si el data sidebar está abierto, cerrarlo primero para evitar conflictos
    if (dataSidebarVisible) {
      setDataSidebarVisible(false);
      setDocumentToViewData(null);
    }
    setDocumentToPreview(doc);
    setPreviewSidebarVisible(true);
  }, [dataSidebarVisible]);

  return (
    <div style={{ 
<<<<<<< HEAD

      padding: "32px", 
=======
      padding: isSmallScreen ? "16px" : "32px", 
>>>>>>> 807ec078
      backgroundColor: "#f5f7fa",
      minHeight: "100vh",
      marginRight: (previewSidebarVisible || dataSidebarVisible) 
        ? (window.innerWidth <= 768 ? "0" : "50%") 
        : "0",
      transition: "margin-right 0.3s ease-in-out"
    }}>
      <div style={{ maxWidth: 1200, margin: "0 auto" }}>
        {/* Header Section */}
<<<<<<< HEAD
        <div style={{ marginBottom: "24px" }}>
          <Title 
            level={2}
            style={{ 
              color: "#1A2A80", 
              marginBottom: "8px",
              fontWeight: "500",
              display: "flex",
              alignItems: "center",
              gap: "12px"
            }}
          >
            <FileTextOutlined />
            Gestión de Documentos Académicos
          </Title>
          <Text 
            style={{ 

              color: "var(--subtitle-color, #bfc7ff)", 
              fontSize: "16px",
              fontWeight: "400"
=======
        <div style={{ marginBottom: isSmallScreen ? "24px" : "32px", textAlign: "center" }}>
          <Title 
            level={isSmallScreen ? 2 : 1} 
            style={{ 
              color: "#1A2A80", 
              marginBottom: "8px",
              fontSize: isSmallScreen ? "24px" : "32px",
              fontWeight: "600"
            }}
          >
            <FileTextOutlined style={{ marginRight: "12px" }} />
            {isSmallScreen ? "Documentos Académicos" : "Gestión de Documentos Académicos"}
          </Title>
          <Text 
            style={{ 
              color: "#7A85C1", 
              fontSize: isSmallScreen ? "14px" : "16px",
              fontWeight: "400",
              display: "block",
              maxWidth: isSmallScreen ? "100%" : "80%",
              margin: "0 auto"
>>>>>>> 807ec078
            }}
          >
            Sistema de carga y administración de material educativo en formato PDF
          </Text>
        </div>

        {/* Documents Table Section */}
        <Row>
          <Col xs={24}>
            <Card
              title={
                isSmallScreen ? (
                  // Vista móvil - layout horizontal centrado
                  <div style={{ 
                    display: "flex", 
                    alignItems: "center",
                    justifyContent: "center",
                    gap: "12px",
                    color: "#1A2A80",
                    flexWrap: "wrap"
                  }}>
                    {/* Título con ícono */}
                    <div style={{ 
                      display: "flex", 
                      alignItems: "center",
                      gap: "6px"
                    }}>
                      <FileTextOutlined style={{ 
                        fontSize: "16px"
                      }} />
                      <span style={{ 
                        fontSize: "16px", 
                        fontWeight: "500"
                      }}>
                        Repositorio
                      </span>
                    </div>
                    
                    {/* Contador */}
                    <div style={{
                      backgroundColor: documents.length > 0 ? "#E8F4FD" : "#F0F0F0",
                      color: documents.length > 0 ? "#3B38A0" : "#666",
                      padding: "4px 10px",
                      borderRadius: "12px",
                      fontSize: "11px",
                      fontWeight: "500",
                      transition: "all 0.3s ease"
                    }}>
                      {loading || refreshing ? "Actualizando..." : `${documents.length} doc${documents.length !== 1 ? 's' : ''}`}
                    </div>
                    
                    {/* Botón de upload */}
                    <UploadButton
                        fileConfig={{
                          accept: ".pdf",
                          maxSize: 10 * 1024 * 1024, // 10MB
                          validationMessage: "Solo se permiten archivos PDF de hasta 10MB"
                        }}
                        processingConfig={{
                          steps: [
                            { key: "validate", title: "Validación", description: "Validando formato PDF..." },
                            { key: "extract", title: "Extracción", description: "Extrayendo contenido..." },
                            { key: "process", title: "Procesamiento", description: "Procesando documento..." },
                            { key: "store", title: "Almacenamiento", description: "Almacenando información..." }
                          ],
                          processingText: "Procesando documento PDF...",
                          successText: "¡Documento procesado exitosamente!"
                        }}
                        buttonConfig={{
                          showText: false,
                          variant: "fill",
                          size: "small",
                          shape: "default"
                        }}
                        modalConfig={{
                          title: "Cargar Nuevo Documento",
                          width: window.innerWidth * 0.9
                        }}
                        onUpload={async (file, onProgress) => {
                          try {
                            if (onProgress) {
                              onProgress("validate", 25, "Validando formato PDF...");
                              await new Promise(resolve => setTimeout(resolve, 500));
                              
                              onProgress("extract", 50, "Extrayendo contenido...");
                              await new Promise(resolve => setTimeout(resolve, 500));
                              
                              onProgress("process", 75, "Procesando documento...");
                            }
                            
                            const result = await uploadDocument(file);
                            
                            if (onProgress) {
                              onProgress("store", 100, "¡Documento almacenado exitosamente!");
                            }
                            
                            return result;
                          } catch (error) {
                            console.error("Error uploading document:", error);
                            throw error;
                          }
                        }}
                        onUploadSuccess={() => {
                          handleUploadSuccess();
                        }}
                      />
                  </div>
                ) : (
                  // Vista desktop - layout horizontal
                  <div style={{ 
                    display: "flex", 
                    alignItems: "center",
                    justifyContent: "space-between",
                    color: "#1A2A80"
                  }}>
                    <div style={{ 
                      display: "flex", 
                      alignItems: "center",
                      minWidth: 0,
                      flex: "1 1 auto"
                    }}>
                      <FileTextOutlined style={{ 
                        marginRight: "12px", 
                        fontSize: "20px",
                        flexShrink: 0 
                      }} />
                      <span style={{ 
                        fontSize: "18px", 
                        fontWeight: "500",
                        overflow: "hidden",
                        textOverflow: "ellipsis",
                        whiteSpace: "nowrap"
                      }}>
                        Repositorio de Documentos
                      </span>
                      <div style={{
                        marginLeft: "16px",
                        backgroundColor: documents.length > 0 ? "#E8F4FD" : "#F0F0F0",
                        color: documents.length > 0 ? "#3B38A0" : "#666",
                        padding: "4px 12px",
                        borderRadius: "16px",
                        fontSize: "12px",
                        fontWeight: "500",
                        transition: "all 0.3s ease",
                        flexShrink: 0,
                        whiteSpace: "nowrap"
                      }}>
                        {loading || refreshing ? "Actualizando..." : `${documents.length} documento${documents.length !== 1 ? 's' : ''}`}
                      </div>
                    </div>
                    <div style={{ 
                      flexShrink: 0
                    }}>
                      <UploadButton
                        fileConfig={{
                          accept: ".pdf",
                          maxSize: 10 * 1024 * 1024, // 10MB
                          validationMessage: "Solo se permiten archivos PDF de hasta 10MB"
                        }}
                        processingConfig={{
                          steps: [
                            { key: "validate", title: "Validación", description: "Validando formato PDF..." },
                            { key: "extract", title: "Extracción", description: "Extrayendo contenido..." },
                            { key: "process", title: "Procesamiento", description: "Procesando documento..." },
                            { key: "store", title: "Almacenamiento", description: "Almacenando información..." }
                          ],
                          processingText: "Procesando documento PDF...",
                          successText: "¡Documento procesado exitosamente!"
                        }}
                        buttonConfig={{
                          showText: true,
                          variant: "fill",
                          size: "middle",
                          shape: "default"
                        }}
                        modalConfig={{
                          title: "Cargar Nuevo Documento",
                          width: 600
                        }}
                        onUpload={async (file, onProgress) => {
                          try {
                            if (onProgress) {
                              onProgress("validate", 25, "Validando formato PDF...");
                              await new Promise(resolve => setTimeout(resolve, 500));
                              
                              onProgress("extract", 50, "Extrayendo contenido...");
                              await new Promise(resolve => setTimeout(resolve, 500));
                              
                              onProgress("process", 75, "Procesando documento...");
                            }
                            
                            const result = await uploadDocument(file);
                            
                            if (onProgress) {
                              onProgress("store", 100, "¡Documento almacenado exitosamente!");
                            }
                            
                            return result;
                          } catch (error) {
                            console.error("Error uploading document:", error);
                            throw error;
                          }
                        }}
                        onUploadSuccess={() => {
                          handleUploadSuccess();
                        }}
                      />
                    </div>
                  </div>
                )
              }
              style={{
                borderRadius: "12px",
                boxShadow: "0 4px 16px rgba(26, 42, 128, 0.1)",
                border: "1px solid #e8eaed"
              }}
            >
              <DocumentTable
                key={`documents-table-${documents.length}`}
                documents={documents}
                loading={loading || refreshing}
                onDownload={handleDownload}
                onDelete={deleteDocument}
                onPreview={handlePreview}
                onViewData={handleViewData}
                onDeleteSuccess={handleDeleteSuccess}
                onDeleteError={handleDeleteError}
              />
            </Card>
          </Col>
        </Row>
      </div>

      {/* Sidebar de previsualización de PDF */}
      <PdfPreviewSidebar
        document={documentToPreview}
        visible={previewSidebarVisible}
        onClose={handleCloseSidebar}
        isSmallScreen={isSmallScreen}
        sidebarWidth={sidebarWidth}
      />

      {/* Sidebar de datos del documento */}
      <DocumentDataSidebar
        document={documentToViewData}
        visible={dataSidebarVisible}
        onClose={handleCloseDataSidebar}
      />
    </div>
  );
};

export default UploadPdfPage;<|MERGE_RESOLUTION|>--- conflicted
+++ resolved
@@ -91,12 +91,9 @@
 
   return (
     <div style={{ 
-<<<<<<< HEAD
+      padding: isSmallScreen ? "16px" : "32px", 
 
       padding: "32px", 
-=======
-      padding: isSmallScreen ? "16px" : "32px", 
->>>>>>> 807ec078
       backgroundColor: "#f5f7fa",
       minHeight: "100vh",
       marginRight: (previewSidebarVisible || dataSidebarVisible) 
@@ -106,41 +103,26 @@
     }}>
       <div style={{ maxWidth: 1200, margin: "0 auto" }}>
         {/* Header Section */}
-<<<<<<< HEAD
+        <div style={{ marginBottom: isSmallScreen ? "24px" : "32px", textAlign: "center" }}>
         <div style={{ marginBottom: "24px" }}>
           <Title 
+            level={isSmallScreen ? 2 : 1} 
             level={2}
             style={{ 
               color: "#1A2A80", 
               marginBottom: "8px",
+              fontSize: isSmallScreen ? "24px" : "32px",
+              fontWeight: "600"
               fontWeight: "500",
               display: "flex",
               alignItems: "center",
               gap: "12px"
             }}
           >
+            <FileTextOutlined style={{ marginRight: "12px" }} />
+            {isSmallScreen ? "Documentos Académicos" : "Gestión de Documentos Académicos"}
             <FileTextOutlined />
             Gestión de Documentos Académicos
-          </Title>
-          <Text 
-            style={{ 
-
-              color: "var(--subtitle-color, #bfc7ff)", 
-              fontSize: "16px",
-              fontWeight: "400"
-=======
-        <div style={{ marginBottom: isSmallScreen ? "24px" : "32px", textAlign: "center" }}>
-          <Title 
-            level={isSmallScreen ? 2 : 1} 
-            style={{ 
-              color: "#1A2A80", 
-              marginBottom: "8px",
-              fontSize: isSmallScreen ? "24px" : "32px",
-              fontWeight: "600"
-            }}
-          >
-            <FileTextOutlined style={{ marginRight: "12px" }} />
-            {isSmallScreen ? "Documentos Académicos" : "Gestión de Documentos Académicos"}
           </Title>
           <Text 
             style={{ 
@@ -150,7 +132,10 @@
               display: "block",
               maxWidth: isSmallScreen ? "100%" : "80%",
               margin: "0 auto"
->>>>>>> 807ec078
+
+              color: "var(--subtitle-color, #bfc7ff)", 
+              fontSize: "16px",
+              fontWeight: "400"
             }}
           >
             Sistema de carga y administración de material educativo en formato PDF
