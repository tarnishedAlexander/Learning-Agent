import React, { useCallback, useState } from "react";
import { Card, message, Typography, Row, Col, Grid } from "antd";
import { FileTextOutlined } from "@ant-design/icons";
import UploadButton from "../components/shared/UploadButton";
import { DocumentTable } from "../components/documents/DocumentTable";
import { useThemeStore } from "../store/themeStore";
import { PdfPreviewSidebar } from "../components/documents/PdfPreviewSidebar";
import { DocumentDataSidebar } from "../components/documents/DocumentDataSidebar";
import { useDocuments } from "../hooks/useDocuments";
import type { Document } from "../interfaces/documentInterface";
   
const { Title, Text } = Typography;
const { useBreakpoint } = Grid;

const UploadPdfPage: React.FC = () => {
  const { documents, loading, downloadDocument, deleteDocument, loadDocuments, uploadDocument } = useDocuments();
  const [refreshing, setRefreshing] = useState<boolean>(false);
  const screens = useBreakpoint();
  
  // Estados para el sidebar de previsualización
  const [previewSidebarVisible, setPreviewSidebarVisible] = useState<boolean>(false);
  const [documentToPreview, setDocumentToPreview] = useState<Document | null>(null);
  
  // Estados para el sidebar de datos
  const [dataSidebarVisible, setDataSidebarVisible] = useState<boolean>(false);
  const [documentToViewData, setDocumentToViewData] = useState<Document | null>(null);

  // Configuración responsiva
  const isSmallScreen = !screens.lg;
  const sidebarWidth = isSmallScreen ? '100%' : '50%';

  const handleUploadSuccess = useCallback(async () => {
    setRefreshing(true);
    try {
      await loadDocuments();
    } catch (error) {
      console.error("Error actualizando tabla:", error);
    } finally {
      setRefreshing(false);
    }
  }, [loadDocuments]);

  const handleDownload = useCallback(async (doc: Document) => {
    try {
      await downloadDocument(doc);
      message.success("Archivo descargado correctamente");
    } catch (err: unknown) {
      const errorMessage = err instanceof Error ? err.message : "Error al descargar";
      message.error(errorMessage);
    }
  }, [downloadDocument]);

  const handleDeleteSuccess = useCallback(() => {
    message.success("Documento eliminado exitosamente");
    loadDocuments(); // Refrescar la lista
  }, [loadDocuments]);

  const handleDeleteError = useCallback((error: Error) => {
    message.error(error.message);
  }, []);

  const handleViewData = useCallback((doc: Document) => {
    // Si el preview está abierto, cerrarlo primero para evitar conflictos
    if (previewSidebarVisible) {
      setPreviewSidebarVisible(false);
      setDocumentToPreview(null);
    }
    setDocumentToViewData(doc);
    setDataSidebarVisible(true);
  }, [previewSidebarVisible]);

  const handleCloseDataSidebar = useCallback(() => {
    setDataSidebarVisible(false);
    setDocumentToViewData(null);
  }, []);

  const handleCloseSidebar = useCallback(() => {
    setPreviewSidebarVisible(false);
    setDocumentToPreview(null);
  }, []);

  const handlePreview = useCallback((doc: Document) => {
    // Si el data sidebar está abierto, cerrarlo primero para evitar conflictos
    if (dataSidebarVisible) {
      setDataSidebarVisible(false);
      setDocumentToViewData(null);
    }
    setDocumentToPreview(doc);
    setPreviewSidebarVisible(true);
  }, [dataSidebarVisible]);

  const theme = useThemeStore(state => state.theme);
  const isDark = theme === "dark";

  return (
    <div style={{ 
<<<<<<< HEAD
      padding: isSmallScreen ? "16px" : "32px", 
      backgroundColor: isDark ? "#0b1024" : "#f5f7fa",
=======
      padding: "32px", 
>>>>>>> 5d891f63
      minHeight: "100vh",
      marginRight: (previewSidebarVisible || dataSidebarVisible) 
        ? (window.innerWidth <= 768 ? "0" : "50%") 
        : "0",
      transition: "all 0.3s ease-in-out"
    }}>
      <div style={{ maxWidth: 1200, margin: "0 auto" }}>
        {/* Header Section */}
        <div style={{ marginBottom: isSmallScreen ? "24px" : "32px", textAlign: "center" }}>
          <Title 
            level={isSmallScreen ? 2 : 1} 
            style={{ 
<<<<<<< HEAD
              color: isDark ? "#5b6ef0" : "#1A2A80",
=======
>>>>>>> 5d891f63
              marginBottom: "8px",
              fontSize: isSmallScreen ? "24px" : "32px",
              fontWeight: "600"
            }}
          >
            <FileTextOutlined style={{ marginRight: "12px" }} />
            {isSmallScreen ? "Documentos Académicos" : "Gestión de Documentos Académicos"}
          </Title>
          <Text 
            style={{ 
<<<<<<< HEAD
              color: isDark ? "#bfc7ff" : "#7A85C1",
              fontSize: isSmallScreen ? "14px" : "16px",
              fontWeight: "400",
              display: "block",
              maxWidth: isSmallScreen ? "100%" : "80%",
              margin: "0 auto"
=======
              fontSize: "16px",
              fontWeight: "400",
              opacity: 0.85
>>>>>>> 5d891f63
            }}
          >
            Sistema de carga y administración de material educativo en formato PDF
          </Text>
        </div>

        {/* Documents Table Section */}
        <Row>
          <Col xs={24}>
            <Card
              title={
<<<<<<< HEAD
                isSmallScreen ? (
                  // Vista móvil - layout horizontal centrado
                  <div style={{ 
                    display: "flex", 
                    alignItems: "center",
                    justifyContent: "center",
                    gap: "12px",
                    color: isDark ? "#ffffff" : "#1A2A80",
                    flexWrap: "wrap"
                  }}>
                    {/* Título con ícono */}
                    <div style={{ 
                      display: "flex", 
                      alignItems: "center",
                      gap: "6px"
                    }}>
                      <FileTextOutlined style={{ 
                        fontSize: "16px",
                        color: isDark ? "#5b6ef0" : "#1A2A80"
                      }} />
                      <span style={{ 
                        fontSize: "16px", 
                        fontWeight: "500"
                      }}>
                        Repositorio
                      </span>
                    </div>
                    
                    {/* Contador */}
                    <div style={{
                      backgroundColor: isDark 
                        ? (documents.length > 0 ? "#141d47" : "#0f1735")
                        : (documents.length > 0 ? "#E8F4FD" : "#F0F0F0"),
                      color: isDark
                        ? (documents.length > 0 ? "#5b6ef0" : "#bfc7ff")
                        : (documents.length > 0 ? "#3B38A0" : "#666"),
                      padding: "4px 10px",
                      borderRadius: "12px",
                      fontSize: "11px",
=======
                <div style={{ 
                  display: "flex", 
                  alignItems: "center",
                  justifyContent: "space-between",
                  color: "inherit"
                }}>
                  <div style={{ display: "flex", alignItems: "center" }}>
                    <FileTextOutlined style={{ marginRight: "12px", fontSize: "20px" }} />
                    <span style={{ fontSize: "18px", fontWeight: "500" }}>
                      Repositorio de Documentos
                    </span>
                    <div style={{
                      marginLeft: "16px",
                      backgroundColor: documents.length > 0 ? "var(--ant-color-primary-bg)" : "rgba(0, 0, 0, 0.04)",
                      color: documents.length > 0 ? "var(--ant-color-primary)" : "var(--ant-color-text-disabled)",
                      padding: "4px 12px",
                      borderRadius: "16px",
                      fontSize: "12px",
>>>>>>> 5d891f63
                      fontWeight: "500",
                      transition: "all 0.3s ease"
                    }}>
                      {loading || refreshing ? "Actualizando..." : `${documents.length} doc${documents.length !== 1 ? 's' : ''}`}
                    </div>
                    
                    {/* Botón de upload */}
                    <UploadButton
                        fileConfig={{
                          accept: ".pdf",
                          maxSize: 10 * 1024 * 1024, // 10MB
                          validationMessage: "Solo se permiten archivos PDF de hasta 10MB"
                        }}
                        processingConfig={{
                          steps: [
                            { key: "validate", title: "Validación", description: "Validando formato PDF..." },
                            { key: "extract", title: "Extracción", description: "Extrayendo contenido..." },
                            { key: "process", title: "Procesamiento", description: "Procesando documento..." },
                            { key: "store", title: "Almacenamiento", description: "Almacenando información..." }
                          ],
                          processingText: "Procesando documento PDF...",
                          successText: "¡Documento procesado exitosamente!"
                        }}
                        buttonConfig={{
                          showText: false,
                          variant: "fill",
                          size: "small",
                          shape: "default"
                        }}
                        modalConfig={{
                          title: "Cargar Nuevo Documento",
                          width: window.innerWidth * 0.9
                        }}
                        onUpload={async (file, onProgress) => {
                          try {
                            if (onProgress) {
                              onProgress("validate", 25, "Validando formato PDF...");
                              await new Promise(resolve => setTimeout(resolve, 500));
                              
                              onProgress("extract", 50, "Extrayendo contenido...");
                              await new Promise(resolve => setTimeout(resolve, 500));
                              
                              onProgress("process", 75, "Procesando documento...");
                            }
                            
                            const result = await uploadDocument(file);
                            
                            if (onProgress) {
                              onProgress("store", 100, "¡Documento almacenado exitosamente!");
                            }
                            
                            return result;
                          } catch (error) {
                            console.error("Error uploading document:", error);
                            throw error;
                          }
                        }}
                        onUploadSuccess={() => {
                          handleUploadSuccess();
                        }}
                      />
                  </div>
<<<<<<< HEAD
                ) : (
                  // Vista desktop - layout horizontal
                  <div style={{ 
                    display: "flex", 
                    alignItems: "center",
                    justifyContent: "space-between",
                    color: isDark ? "#ffffff" : "#1A2A80"
                  }}>
                    <div style={{ 
                      display: "flex", 
                      alignItems: "center",
                      minWidth: 0,
                      flex: "1 1 auto"
                    }}>
                      <FileTextOutlined style={{ 
                        marginRight: "12px", 
                        fontSize: "20px",
                        flexShrink: 0,
                        color: isDark ? "#5b6ef0" : "#1A2A80"
                      }} />
                      <span style={{ 
                        fontSize: "18px", 
                        fontWeight: "500",
                        overflow: "hidden",
                        textOverflow: "ellipsis",
                        whiteSpace: "nowrap"
                      }}>
                        Repositorio de Documentos
                      </span>
                      <div style={{
                        marginLeft: "16px",
                        backgroundColor: isDark
                          ? (documents.length > 0 ? "#141d47" : "#0f1735")
                          : (documents.length > 0 ? "#E8F4FD" : "#F0F0F0"),
                        color: isDark
                          ? (documents.length > 0 ? "#5b6ef0" : "#bfc7ff")
                          : (documents.length > 0 ? "#3B38A0" : "#666"),
                        padding: "4px 12px",
                        borderRadius: "16px",
                        fontSize: "12px",
                        fontWeight: "500",
                        transition: "all 0.3s ease",
                        flexShrink: 0,
                        whiteSpace: "nowrap"
                      }}>
                        {loading || refreshing ? "Actualizando..." : `${documents.length} documento${documents.length !== 1 ? 's' : ''}`}
                      </div>
                    </div>
                    <div style={{ 
                      flexShrink: 0
                    }}>
                      <UploadButton
                        fileConfig={{
                          accept: ".pdf",
                          maxSize: 10 * 1024 * 1024, // 10MB
                          validationMessage: "Solo se permiten archivos PDF de hasta 10MB"
                        }}
                        processingConfig={{
                          steps: [
                            { key: "validate", title: "Validación", description: "Validando formato PDF..." },
                            { key: "extract", title: "Extracción", description: "Extrayendo contenido..." },
                            { key: "process", title: "Procesamiento", description: "Procesando documento..." },
                            { key: "store", title: "Almacenamiento", description: "Almacenando información..." }
                          ],
                          processingText: "Procesando documento PDF...",
                          successText: "¡Documento procesado exitosamente!"
                        }}
                        buttonConfig={{
                          showText: true,
                          variant: "fill",
                          size: "middle",
                          shape: "default"
                        }}
                        modalConfig={{
                          title: "Cargar Nuevo Documento",
                          width: 600
                        }}
                        onUpload={async (file, onProgress) => {
                          try {
                            if (onProgress) {
                              onProgress("validate", 25, "Validando formato PDF...");
                              await new Promise(resolve => setTimeout(resolve, 500));
                              
                              onProgress("extract", 50, "Extrayendo contenido...");
                              await new Promise(resolve => setTimeout(resolve, 500));
                              
                              onProgress("process", 75, "Procesando documento...");
                            }
                            
                            const result = await uploadDocument(file);
                            
                            if (onProgress) {
                              onProgress("store", 100, "¡Documento almacenado exitosamente!");
                            }
                            
                            return result;
                          } catch (error) {
                            console.error("Error uploading document:", error);
                            throw error;
                          }
                        }}
                        onUploadSuccess={() => {
                          handleUploadSuccess();
                        }}
                      />
                    </div>
                  </div>
                )
              }
              style={{
                borderRadius: "12px",
                boxShadow: isDark ? "0 4px 16px rgba(91, 110, 240, 0.1)" : "0 4px 16px rgba(26, 42, 128, 0.1)",
                border: `1px solid ${isDark ? "#35407a" : "#e8eaed"}`,
                background: isDark ? "#0f1735" : "#ffffff"
=======
                  <UploadButton
                    fileConfig={{
                      accept: ".pdf",
                      maxSize: 10 * 1024 * 1024, // 10MB
                      validationMessage: "Solo se permiten archivos PDF de hasta 10MB"
                    }}
                    processingConfig={{
                      steps: [
                        { key: "validate", title: "Validación", description: "Validando formato PDF..." },
                        { key: "extract", title: "Extracción", description: "Extrayendo contenido..." },
                        { key: "process", title: "Procesamiento", description: "Procesando documento..." },
                        { key: "store", title: "Almacenamiento", description: "Almacenando información..." }
                      ],
                      processingText: "Procesando documento PDF...",
                      successText: "¡Documento procesado exitosamente!"
                    }}
                    buttonConfig={{
                      showText: true,
                      variant: "fill",
                      size: "middle",
                      shape: "default"
                    }}
                    modalConfig={{
                      title: "Cargar Nuevo Documento",
                      width: 600
                    }}
                    onUpload={async (file, onProgress) => {
                      try {
                        if (onProgress) {
                          onProgress("validate", 25, "Validando formato PDF...");
                          await new Promise(resolve => setTimeout(resolve, 500));
                          
                          onProgress("extract", 50, "Extrayendo contenido...");
                          await new Promise(resolve => setTimeout(resolve, 500));
                          
                          onProgress("process", 75, "Procesando documento...");
                        }
                        
                        const document = await uploadDocument(file);
                        
                        if (onProgress) {
                          onProgress("store", 100, "¡Documento almacenado exitosamente!");
                        }
                        
                        return {
                          success: true,
                          fileUrl: document.downloadUrl,
                          fileId: document.id,
                          document: document
                        };
                      } catch (error) {
                        const errorMessage = error instanceof Error ? error.message : 'Error en el procesamiento';
                        return {
                          success: false,
                          error: errorMessage
                        };
                      }
                    }}
                    onUploadSuccess={() => {
                      handleUploadSuccess();
                    }}
                  />
                </div>
              }
              style={{
                borderRadius: "12px",
                boxShadow: "0 4px 16px rgba(0, 0, 0, 0.1)",
                border: "1px solid"
>>>>>>> 5d891f63
              }}
            >
              <DocumentTable
                key={`documents-table-${documents.length}`}
                documents={documents}
                loading={loading || refreshing}
                onDownload={handleDownload}
                onDelete={deleteDocument}
                onPreview={handlePreview}
                onViewData={handleViewData}
                onDeleteSuccess={handleDeleteSuccess}
                onDeleteError={handleDeleteError}
              />
            </Card>
          </Col>
        </Row>
      </div>

      {/* Sidebar de previsualización de PDF */}
      <PdfPreviewSidebar
        document={documentToPreview}
        visible={previewSidebarVisible}
        onClose={handleCloseSidebar}
        isSmallScreen={isSmallScreen}
        sidebarWidth={sidebarWidth}
      />

      {/* Sidebar de datos del documento */}
      <DocumentDataSidebar
        document={documentToViewData}
        visible={dataSidebarVisible}
        onClose={handleCloseDataSidebar}
      />
    </div>
  );
};

export default UploadPdfPage;<|MERGE_RESOLUTION|>--- conflicted
+++ resolved
@@ -29,6 +29,9 @@
   const isSmallScreen = !screens.lg;
   const sidebarWidth = isSmallScreen ? '100%' : '50%';
 
+  const theme = useThemeStore(state => state.theme);
+  const isDark = theme === "dark";
+
   const handleUploadSuccess = useCallback(async () => {
     setRefreshing(true);
     try {
@@ -89,17 +92,10 @@
     setPreviewSidebarVisible(true);
   }, [dataSidebarVisible]);
 
-  const theme = useThemeStore(state => state.theme);
-  const isDark = theme === "dark";
-
   return (
     <div style={{ 
-<<<<<<< HEAD
       padding: isSmallScreen ? "16px" : "32px", 
       backgroundColor: isDark ? "#0b1024" : "#f5f7fa",
-=======
-      padding: "32px", 
->>>>>>> 5d891f63
       minHeight: "100vh",
       marginRight: (previewSidebarVisible || dataSidebarVisible) 
         ? (window.innerWidth <= 768 ? "0" : "50%") 
@@ -112,11 +108,8 @@
           <Title 
             level={isSmallScreen ? 2 : 1} 
             style={{ 
-<<<<<<< HEAD
-              color: isDark ? "#5b6ef0" : "#1A2A80",
-=======
->>>>>>> 5d891f63
-              marginBottom: "8px",
+              color: isDark ? "#ffffff" : "#1A2A80",
+              marginBottom: "8px", 
               fontSize: isSmallScreen ? "24px" : "32px",
               fontWeight: "600"
             }}
@@ -126,18 +119,13 @@
           </Title>
           <Text 
             style={{ 
-<<<<<<< HEAD
               color: isDark ? "#bfc7ff" : "#7A85C1",
               fontSize: isSmallScreen ? "14px" : "16px",
               fontWeight: "400",
               display: "block",
               maxWidth: isSmallScreen ? "100%" : "80%",
               margin: "0 auto"
-=======
-              fontSize: "16px",
-              fontWeight: "400",
-              opacity: 0.85
->>>>>>> 5d891f63
+
             }}
           >
             Sistema de carga y administración de material educativo en formato PDF
@@ -149,7 +137,6 @@
           <Col xs={24}>
             <Card
               title={
-<<<<<<< HEAD
                 isSmallScreen ? (
                   // Vista móvil - layout horizontal centrado
                   <div style={{ 
@@ -189,26 +176,7 @@
                       padding: "4px 10px",
                       borderRadius: "12px",
                       fontSize: "11px",
-=======
-                <div style={{ 
-                  display: "flex", 
-                  alignItems: "center",
-                  justifyContent: "space-between",
-                  color: "inherit"
-                }}>
-                  <div style={{ display: "flex", alignItems: "center" }}>
-                    <FileTextOutlined style={{ marginRight: "12px", fontSize: "20px" }} />
-                    <span style={{ fontSize: "18px", fontWeight: "500" }}>
-                      Repositorio de Documentos
-                    </span>
-                    <div style={{
-                      marginLeft: "16px",
-                      backgroundColor: documents.length > 0 ? "var(--ant-color-primary-bg)" : "rgba(0, 0, 0, 0.04)",
-                      color: documents.length > 0 ? "var(--ant-color-primary)" : "var(--ant-color-text-disabled)",
-                      padding: "4px 12px",
-                      borderRadius: "16px",
-                      fontSize: "12px",
->>>>>>> 5d891f63
+
                       fontWeight: "500",
                       transition: "all 0.3s ease"
                     }}>
@@ -271,7 +239,6 @@
                         }}
                       />
                   </div>
-<<<<<<< HEAD
                 ) : (
                   // Vista desktop - layout horizontal
                   <div style={{ 
@@ -379,6 +346,7 @@
                       />
                     </div>
                   </div>
+
                 )
               }
               style={{
@@ -386,76 +354,6 @@
                 boxShadow: isDark ? "0 4px 16px rgba(91, 110, 240, 0.1)" : "0 4px 16px rgba(26, 42, 128, 0.1)",
                 border: `1px solid ${isDark ? "#35407a" : "#e8eaed"}`,
                 background: isDark ? "#0f1735" : "#ffffff"
-=======
-                  <UploadButton
-                    fileConfig={{
-                      accept: ".pdf",
-                      maxSize: 10 * 1024 * 1024, // 10MB
-                      validationMessage: "Solo se permiten archivos PDF de hasta 10MB"
-                    }}
-                    processingConfig={{
-                      steps: [
-                        { key: "validate", title: "Validación", description: "Validando formato PDF..." },
-                        { key: "extract", title: "Extracción", description: "Extrayendo contenido..." },
-                        { key: "process", title: "Procesamiento", description: "Procesando documento..." },
-                        { key: "store", title: "Almacenamiento", description: "Almacenando información..." }
-                      ],
-                      processingText: "Procesando documento PDF...",
-                      successText: "¡Documento procesado exitosamente!"
-                    }}
-                    buttonConfig={{
-                      showText: true,
-                      variant: "fill",
-                      size: "middle",
-                      shape: "default"
-                    }}
-                    modalConfig={{
-                      title: "Cargar Nuevo Documento",
-                      width: 600
-                    }}
-                    onUpload={async (file, onProgress) => {
-                      try {
-                        if (onProgress) {
-                          onProgress("validate", 25, "Validando formato PDF...");
-                          await new Promise(resolve => setTimeout(resolve, 500));
-                          
-                          onProgress("extract", 50, "Extrayendo contenido...");
-                          await new Promise(resolve => setTimeout(resolve, 500));
-                          
-                          onProgress("process", 75, "Procesando documento...");
-                        }
-                        
-                        const document = await uploadDocument(file);
-                        
-                        if (onProgress) {
-                          onProgress("store", 100, "¡Documento almacenado exitosamente!");
-                        }
-                        
-                        return {
-                          success: true,
-                          fileUrl: document.downloadUrl,
-                          fileId: document.id,
-                          document: document
-                        };
-                      } catch (error) {
-                        const errorMessage = error instanceof Error ? error.message : 'Error en el procesamiento';
-                        return {
-                          success: false,
-                          error: errorMessage
-                        };
-                      }
-                    }}
-                    onUploadSuccess={() => {
-                      handleUploadSuccess();
-                    }}
-                  />
-                </div>
-              }
-              style={{
-                borderRadius: "12px",
-                boxShadow: "0 4px 16px rgba(0, 0, 0, 0.1)",
-                border: "1px solid"
->>>>>>> 5d891f63
               }}
             >
               <DocumentTable
