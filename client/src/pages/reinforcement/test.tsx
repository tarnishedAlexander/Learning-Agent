import { useState } from "react";
import { useNavigate } from "react-router-dom";
import PageTemplate from "../../components/PageTemplate";
import TestModal from "../../components/tests/TestModal"; 
import { useStudentTest } from "../../hooks/useStudentTest";
<<<<<<< HEAD
import TestRunner from "../../components/tests/TestRunner"; 
=======
import TestQuestion from "../../components/tests/TestQuestion";
import TrueOrFalseQuestion from "../../components/tests/TrueOrFalseQuestion";
import { TestTimer } from "../../components/tests/Timer";

>>>>>>> 48e0f41c

export default function Test() {
  const navigate = useNavigate();
  const { isTestModalOpen, closeTestModal, startExam, questionCount } = useStudentTest();
  const [isExamStarted, setIsExamStarted] = useState(false);
  const [currentQuestion, setCurrentQuestion] = useState(1);
<<<<<<< HEAD
=======
  const [questionType, setQuestionType] = useState("multiple");

  const randomizeType = () => {
    const types = ["multiple", "truefalse"];
    setQuestionType(types[Math.floor(Math.random() * types.length)]);
  };
>>>>>>> 48e0f41c

  const handleStartExam = (count: number) => {
    startExam(count);
    setIsExamStarted(true);
    setCurrentQuestion(1);
  };

  const handleNextQuestion = () => {
    const total = questionCount || 0;
    if (currentQuestion < total) {
      setCurrentQuestion((prev) => prev + 1);
    } else {
      navigate("/reinforcement");
    }
  };

  const handleTimeUp = () => {
    navigate("/reinforcement");
  };

  return (
    <PageTemplate
      title="Exámenes"
      subtitle={
        isExamStarted && questionCount
          ? `Pregunta ${currentQuestion} de ${questionCount}`
          : "Próximamente encontrarás cuestionarios y recursos para practicar"
      }
      breadcrumbs={[
        { label: "Inicio", href: "/" },
        { label: "Refuerzo", href: "/reinforcement" },
        { label: "Exámenes" },
      ]}
    >
      {!isExamStarted && (
        <TestModal
          open={isTestModalOpen}
          onClose={closeTestModal}
          onSelectDifficulty={handleStartExam}
        />
      )}

<<<<<<< HEAD
      {isExamStarted && (
        <div style={{ width: "100%", minHeight: 300 }}>
          <TestRunner onAnswered={handleNextQuestion} />
        </div>
=======
      {isExamStarted && questionCount > 0 && (
        <TestTimer questionCount={questionCount} onTimeUp={handleTimeUp} />
      )}

      {isExamStarted && questionType === "multiple" && (
        <TestQuestion onNext={handleNextQuestion} />
      )}

      {isExamStarted && questionType === "truefalse" && (
        <TrueOrFalseQuestion onNext={handleNextQuestion} />
>>>>>>> 48e0f41c
      )}
    </PageTemplate>
  );
}<|MERGE_RESOLUTION|>--- conflicted
+++ resolved
@@ -3,29 +3,16 @@
 import PageTemplate from "../../components/PageTemplate";
 import TestModal from "../../components/tests/TestModal"; 
 import { useStudentTest } from "../../hooks/useStudentTest";
-<<<<<<< HEAD
+
 import TestRunner from "../../components/tests/TestRunner"; 
-=======
-import TestQuestion from "../../components/tests/TestQuestion";
-import TrueOrFalseQuestion from "../../components/tests/TrueOrFalseQuestion";
-import { TestTimer } from "../../components/tests/Timer";
 
->>>>>>> 48e0f41c
 
 export default function Test() {
   const navigate = useNavigate();
   const { isTestModalOpen, closeTestModal, startExam, questionCount } = useStudentTest();
   const [isExamStarted, setIsExamStarted] = useState(false);
   const [currentQuestion, setCurrentQuestion] = useState(1);
-<<<<<<< HEAD
-=======
-  const [questionType, setQuestionType] = useState("multiple");
 
-  const randomizeType = () => {
-    const types = ["multiple", "truefalse"];
-    setQuestionType(types[Math.floor(Math.random() * types.length)]);
-  };
->>>>>>> 48e0f41c
 
   const handleStartExam = (count: number) => {
     startExam(count);
@@ -68,23 +55,12 @@
         />
       )}
 
-<<<<<<< HEAD
+
       {isExamStarted && (
         <div style={{ width: "100%", minHeight: 300 }}>
           <TestRunner onAnswered={handleNextQuestion} />
         </div>
-=======
-      {isExamStarted && questionCount > 0 && (
-        <TestTimer questionCount={questionCount} onTimeUp={handleTimeUp} />
-      )}
 
-      {isExamStarted && questionType === "multiple" && (
-        <TestQuestion onNext={handleNextQuestion} />
-      )}
-
-      {isExamStarted && questionType === "truefalse" && (
-        <TrueOrFalseQuestion onNext={handleNextQuestion} />
->>>>>>> 48e0f41c
       )}
     </PageTemplate>
   );
