import { Layout, Menu, ConfigProvider, Avatar } from "antd";
import {
  HomeOutlined,
  TeamOutlined,
  LogoutOutlined,
  SettingOutlined,
  SunOutlined,
  MoonOutlined,
  BookOutlined ,
<<<<<<< HEAD
=======
  FileAddOutlined,
  CloudUploadOutlined,
>>>>>>> ba47217c
} from "@ant-design/icons";
import { useEffect, useMemo, useState } from "react";
import { Link, Outlet, useLocation, useNavigate } from "react-router-dom";
import { logout } from "../services/authService";
import { useThemeStore } from "../store/themeStore";

const { Sider, Content } = Layout;

const navItems = [
  { key: "/", icon: <HomeOutlined />, label: <Link to="/">Home</Link> },
  { 
    key: "/classes", 
    icon: <BookOutlined />, 
    label: <Link to="/classes">Clases</Link> 
  },
<<<<<<< HEAD
=======
  {
    key: "/upload-pdf",
    icon: <CloudUploadOutlined />,
    label: <Link to="/upload-pdf">Documentos</Link>,
  },
>>>>>>> ba47217c
  {
    key: "/curso/1",
    icon: <TeamOutlined />,
    label: <Link to="/curso/1">Estudiantes</Link>,
  },
  {
<<<<<<< HEAD
=======
    key: "/exams/create",
    icon: <FileAddOutlined />,
    label: <Link to="/exams/create">Crear Examen</Link>,
  },
  {
>>>>>>> ba47217c
    key: "/clases",
    icon: <TeamOutlined />,
    label: <Link to="/clases">Clases</Link>,
  },
    {
    key: "/classes-student",
    icon: <TeamOutlined />,
    label: <Link to="/classes-student">Clases Estudiante</Link>,
  },
  {
    key: "/settings",
    icon: <SettingOutlined />,
    label: <Link to="/settings">Settings</Link>,
  }
];

export default function AppLayout() {
  const [collapsed, setCollapsed] = useState(false);
  const { pathname } = useLocation();
  const navigate = useNavigate();
  const { theme, setTheme } = useThemeStore();
  const [systemTheme, setSystemTheme] = useState(
    window.matchMedia("(prefers-color-scheme: dark)").matches
      ? "dark"
      : "light"
  );

  useEffect(() => {
    const media = window.matchMedia("(prefers-color-scheme: dark)");
    const listener = (e: MediaQueryListEvent) =>
      setSystemTheme(e.matches ? "dark" : "light");
    media.addEventListener("change", listener);
    return () => media.removeEventListener("change", listener);
  }, []);

  const currentTheme = useMemo(
    () => (theme === "system" ? systemTheme : theme),
    [theme, systemTheme]
  );

  const selectedKey = useMemo(() => {
    const match = navItems.find((i) =>
      i.key === "/" ? pathname === "/" : pathname.startsWith(i.key)
    );
    return match?.key ?? "/";
  }, [pathname]);

  return (
    <Layout className="h-screen">
      <Sider
        width={260}
        collapsedWidth={96}
        collapsible
        collapsed={collapsed}
        onCollapse={setCollapsed}
        theme={currentTheme}
        trigger={null}
        className="bg-[var(--ant-colorBgLayout)]"
      >
        <div className="h-full ">
          <div className="h-full w-full pb-2 bg-[var(--ant-colorBgContainer)] shadow-sm ring-1 ring-[var(--ant-colorBorder)] flex flex-col overflow-hidden">
            <div className="px-5 pt-5 pb-4">
              <div className="text-xl font-semibold tracking-tight">
                LEARNING ISC
              </div>
            </div>

            <ConfigProvider
              theme={{
                components: {
                  Menu: {
                    itemBorderRadius: 12,
                    itemHeight: 44,
                    itemPaddingInline: 12,
                    itemSelectedBg: "#B2B0E8",
                    itemSelectedColor: "#0f172a",
                    itemHoverBg: "rgba(15, 23, 42, 0.04)",
                    activeBarWidth: 0,
                  },
                },
              }}
            >
              <Menu
                mode="inline"
                selectedKeys={[selectedKey]}
                items={navItems}
                className="px-3"
                style={{
                  borderInlineEnd: 0,
                  flex: 1,
                  overflowY: "auto",
                }}
              />
            </ConfigProvider>

            <div className="px-5 pt-6 pb-2 mt-auto mb-2">
              <div className="flex flex-col items-center text-center">
                <div className="flex items-center gap-3">
                  <button
                    onClick={() => setTheme(theme === "light" ? "dark" : "light")}
                    className="p-1 rounded-full hover:bg-[var(--ant-colorBgElevated)]"
                    aria-label="Toggle theme"
                  >
                    {theme === "light" ? <MoonOutlined /> : <SunOutlined />}
                  </button>
                  <Avatar
                    size={64}
                    src="https://i.pravatar.cc/128?img=5"
                    className="ring-2 ring-white shadow"
                  />
                </div>
                <div className="mt-3 font-semibold">Nora Watson</div>
                <div className="text-xs text-slate-500">Sales Manager</div>
              </div>
            </div>

            <button
              onClick={async () => {
                await logout();
                navigate("/login", { replace: true });
              }}
              className="mx-auto mb-5 my-5 py-5 flex items-center justify-center gap-3 h-10 px-4 rounded-xl text-[var(--ant-colorText)] hover:bg-[var(--ant-colorBgElevated)]"
            >
              <LogoutOutlined />
              <span className="text-sm">Log Out</span>
            </button>
          </div>
        </div>
      </Sider>

      <Layout className="flex flex-col min-h-0">
        <Content className="flex-1 min-h-0 overflow-hidden pt-4 md:p-6 bg-[var(--ant-colorBgLayout)]">
          <Outlet />
        </Content>
      </Layout>
    </Layout>
  );
}<|MERGE_RESOLUTION|>--- conflicted
+++ resolved
@@ -6,12 +6,9 @@
   SettingOutlined,
   SunOutlined,
   MoonOutlined,
-  BookOutlined ,
-<<<<<<< HEAD
-=======
+  BookOutlined,
   FileAddOutlined,
   CloudUploadOutlined,
->>>>>>> ba47217c
 } from "@ant-design/icons";
 import { useEffect, useMemo, useState } from "react";
 import { Link, Outlet, useLocation, useNavigate } from "react-router-dom";
@@ -22,38 +19,28 @@
 
 const navItems = [
   { key: "/", icon: <HomeOutlined />, label: <Link to="/">Home</Link> },
-  { 
-    key: "/classes", 
-    icon: <BookOutlined />, 
-    label: <Link to="/classes">Clases</Link> 
-  },
-<<<<<<< HEAD
-=======
+  { key: "/classes", icon: <BookOutlined />, label: <Link to="/classes">Clases</Link> },
   {
     key: "/upload-pdf",
     icon: <CloudUploadOutlined />,
     label: <Link to="/upload-pdf">Documentos</Link>,
   },
->>>>>>> ba47217c
   {
     key: "/curso/1",
     icon: <TeamOutlined />,
     label: <Link to="/curso/1">Estudiantes</Link>,
   },
   {
-<<<<<<< HEAD
-=======
     key: "/exams/create",
     icon: <FileAddOutlined />,
     label: <Link to="/exams/create">Crear Examen</Link>,
   },
   {
->>>>>>> ba47217c
     key: "/clases",
     icon: <TeamOutlined />,
     label: <Link to="/clases">Clases</Link>,
   },
-    {
+  {
     key: "/classes-student",
     icon: <TeamOutlined />,
     label: <Link to="/classes-student">Clases Estudiante</Link>,
