--- conflicted
+++ resolved
@@ -1,8 +1,3 @@
-<<<<<<< HEAD
-import { Layout, Menu, ConfigProvider, theme as antdTheme, Avatar } from "antd";
-import { HomeOutlined, TeamOutlined, LogoutOutlined, BookOutlined } from "@ant-design/icons";
-import { type PropsWithChildren, useMemo, useState } from "react";
-=======
 import { Layout, Menu, ConfigProvider, Avatar } from "antd";
 import {
   HomeOutlined,
@@ -11,9 +6,9 @@
   SettingOutlined,
   SunOutlined,
   MoonOutlined,
+  BookOutlined ,
 } from "@ant-design/icons";
 import { useEffect, useMemo, useState } from "react";
->>>>>>> 529c62b4
 import { Link, Outlet, useLocation, useNavigate } from "react-router-dom";
 import { logout } from "../services/authService";
 import { useThemeStore } from "../store/themeStore";
@@ -21,16 +16,12 @@
 const { Sider, Content } = Layout;
 
 const navItems = [
-<<<<<<< HEAD
-  { key: "/", icon: <HomeOutlined />, label: <Link to="/">Dashboard</Link> },
+  { key: "/", icon: <HomeOutlined />, label: <Link to="/">Home</Link> },
   { 
     key: "/classes", 
     icon: <BookOutlined />, 
     label: <Link to="/classes">Clases</Link> 
   },
-=======
-  { key: "/", icon: <HomeOutlined />, label: <Link to="/">Home</Link> },
->>>>>>> 529c62b4
   {
     key: "/curso/1",
     icon: <TeamOutlined />,
