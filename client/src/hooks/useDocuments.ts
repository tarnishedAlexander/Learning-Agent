--- conflicted
+++ resolved
@@ -1,13 +1,6 @@
-<<<<<<< HEAD
 import { useState, useEffect, useCallback } from 'react';
 import type { Document } from '../interfaces/documentInterface';
 import { documentsApi } from '../services/api/documentsApi';
-=======
-// src/hooks/useDocuments.ts
-import { useState, useEffect, useCallback } from "react";
-import type { Document } from "../interfaces/documentInterface";
-import { documentService } from "../services/documents.service";
->>>>>>> 55631855
 
 export const useDocuments = () => {
   const [documents, setDocuments] = useState<Document[]>([]);
@@ -18,19 +11,12 @@
     setLoading(true);
     setError(null);
     try {
-<<<<<<< HEAD
       const response = await documentsApi.getDocuments();
       setDocuments(response.documents);
     } catch (error) {
       const errorMessage = error instanceof Error ? error.message : 'Error loading documents';
       setError(errorMessage);
       console.error('Error loading documents:', error);
-=======
-      const response = await documentService.getDocuments();
-      setDocuments(response.data.documents);
-    } catch (err: any) {
-      setError(err.message ?? "Error loading documents");
->>>>>>> 55631855
     } finally {
       setLoading(false);
     }
@@ -40,7 +26,6 @@
     setLoading(true);
     setError(null);
     try {
-<<<<<<< HEAD
       const newDocument = await documentsApi.uploadDocument(file);
       setDocuments((prevDocs) => [...prevDocs, newDocument]);
       return newDocument;
@@ -49,14 +34,6 @@
       setError(errorMessage);
       console.error('Error uploading file:', error);
       throw error;
-=======
-      const resp = await documentService.uploadDocument(file);
-      setDocuments((prev) => [...prev, resp.data]);
-      return resp.data;
-    } catch (err: any) {
-      setError(err.message ?? "Error uploading file");
-      throw err;
->>>>>>> 55631855
     } finally {
       setLoading(false);
     }
@@ -66,7 +43,6 @@
     setLoading(true);
     setError(null);
     try {
-<<<<<<< HEAD
       await documentsApi.downloadAndSaveDocument(document.fileName, document.originalName);
     } catch (error) {
       const errorMessage = error instanceof Error ? error.message : 'Error downloading file';
@@ -164,31 +140,10 @@
       setError(errorMessage);
       console.error('Error in complete document processing:', error);
       throw error;
-=======
-      await documentService.downloadAndSaveDocument(doc.fileName, doc.originalName);
-    } catch (err: any) {
-      setError(err.message ?? "Error downloading file");
-      throw err;
->>>>>>> 55631855
     } finally {
       setLoading(false);
     }
   }, []);
-
-  const deleteDocument = useCallback(async (fileName: string): Promise<void> => {
-    setLoading(true);
-    setError(null);
-    try {
-      await documentService.deleteDocument(fileName);
-      // refrescar lista (simple)
-      await loadDocuments();
-    } catch (err: any) {
-      setError(err.message ?? "Error deleting file");
-      throw err;
-    } finally {
-      setLoading(false);
-    }
-  }, [loadDocuments]);
 
   useEffect(() => {
     loadDocuments();
@@ -199,7 +154,6 @@
     documents,
     loading,
     error,
-<<<<<<< HEAD
     
     // Operaciones CRUD básicas
     uploadDocument,
@@ -212,11 +166,5 @@
     processDocumentChunks,
     getDocumentChunks,
     processDocumentComplete,
-=======
-    loadDocuments,
-    uploadDocument,
-    downloadDocument,
-    deleteDocument,
->>>>>>> 55631855
   };
 };