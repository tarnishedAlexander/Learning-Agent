--- conflicted
+++ resolved
@@ -35,11 +35,7 @@
     }
   };
 
-<<<<<<< HEAD
-  const createClass = async (data: Omit<CreateClassDTO, 'teacherId'>) => {
-=======
   const fetchClassesByStudent = async (studentId: string) => {
->>>>>>> ac7884ea
     if (!user) {
       return {
         success: false,
@@ -47,24 +43,6 @@
       }
     }
 
-<<<<<<< HEAD
-    const newClass = { ...data, teacherId: user.id }
-    const res = await classService.createClass(newClass);
-
-    if (res.code == 201) {
-      return {
-        success: true,
-        message: "Período creado exitosamente"
-      }
-    } else {
-      return {
-        success: false,
-        message: res.error
-      }
-    }
-  };
-
-=======
     const res = await classService.getClassesByStudentId(studentId);
     if (res.code == 200) {
       setClasses(res.data)
@@ -99,7 +77,6 @@
     }
   };
 
->>>>>>> ac7884ea
   const fetchClassById = async (classId: string) => {
     const res = await classService.getClassById(classId);
     if (res.code == 200) {
@@ -171,10 +148,7 @@
     actualClass,
     classes,
     fetchClassesByCourse,
-<<<<<<< HEAD
-=======
     fetchClassesByStudent,
->>>>>>> ac7884ea
     createClass,
     fetchClassById,
     updateClass,
