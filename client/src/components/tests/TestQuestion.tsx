<<<<<<< HEAD
import React from "react";
import { Card, Typography, theme, Alert, Button } from "antd";

const { Title } = Typography;

=======
import React, { useEffect, useState } from "react";
import { Card, Typography, theme } from "antd";

const { Title } = Typography;

interface MultipleSelectionTestResponse {
  question: string;
  options: string[];
  correctAnswer: number;
}

>>>>>>> 48e0f41c
interface TestQuestionProps {
  onNext?: () => void;
  question?: string;
  options?: string[]; 
}

export default function TestQuestion({
  onNext,
  question = "",
  options,
}: TestQuestionProps) {
  const { token } = theme.useToken();
<<<<<<< HEAD

  const safeOptions = Array.isArray(options) ? options : [];
=======
  const [multSelectionTest, setMultSelectionTest] = useState<MultipleSelectionTestResponse>({
    question: "",
    options: [],
    correctAnswer: -1
  });
>>>>>>> 48e0f41c

  const handleSelect = (_value: string) => {
    if (onNext) {
      setTimeout(() => onNext(), 300);
    } else {
      setTimeout(() => window.location.reload(), 300);
    }
  };

  if (safeOptions.length === 0) {
    return (
      <div
        style={{
          display: "flex",
          flexDirection: "column",
          alignItems: "center",
          gap: token.marginLG,
          padding: token.paddingLG,
          backgroundColor: token.colorBgLayout,
          minHeight: "100%",
        }}
      >
        <Card
          style={{
            width: "100%",
            maxWidth: 800,
            textAlign: "center",
            borderRadius: token.borderRadiusLG,
            backgroundColor: token.colorBgContainer,
            boxShadow: token.boxShadow,
          }}
        >
          <Title level={3} style={{ margin: 0, color: token.colorTextHeading }}>
            {question || "Pregunta no disponible"}
          </Title>
        </Card>

        <Alert
          message="No hay opciones disponibles"
          description={
            <div>
              Esta vista espera recibir `options` desde el backend. Asegúrate de usar
              <strong> TestRunner </strong> para obtener preguntas generadas (POST a <code>/exams-chat/generate-options</code>).
            </div>
          }
          type="info"
          showIcon
        />

        <div style={{ marginTop: 8 }}>
          <Button onClick={() => (onNext ? onNext() : window.location.reload())}>
            Intentar cargar / recargar
          </Button>
        </div>
      </div>
    );
  }

  const optionColors = [
    token.colorPrimary,
    token.colorPrimaryHover,
    token.colorInfo,
    token.colorInfoHover,
  ];

  useEffect(() => {
    fetchQuestion();
  }, []);

  async function fetchQuestion() {
    try {
      const res = await fetch(
        `${import.meta.env.VITE_URL}${import.meta.env.VITE_TESTCHAT_URL}`
      );
      const testOp = (await res.json()) as MultipleSelectionTestResponse;
      setMultSelectionTest({
        question: testOp.question || "",
        options: testOp.options || [],
        correctAnswer: typeof testOp.correctAnswer === "number" ? testOp.correctAnswer : -1
      });
    } catch (error) {
      console.error(error);
    }
  }

  return (
    <div
      style={{
        display: "flex",
        flexDirection: "column",
        alignItems: "center",
        gap: token.marginLG,
        padding: token.paddingLG,
        backgroundColor: token.colorBgLayout,
        minHeight: "100%",
      }}
    >
      <Card
        style={{
          width: "100%",
          maxWidth: 800,
          textAlign: "center",
          borderRadius: token.borderRadiusLG,
          backgroundColor: token.colorBgContainer,
          boxShadow: token.boxShadow,
        }}
      >
<<<<<<< HEAD
        <Title level={3} style={{ margin: 0, color: token.colorTextHeading }}>
          {question}
=======
        <Title
          level={3}
          style={{
            margin: 0,
            color: token.colorTextHeading
          }}
        >
          {multSelectionTest.question}
>>>>>>> 48e0f41c
        </Title>
      </Card>

      <div
        style={{
          display: "grid",
          gridTemplateColumns: "1fr 1fr",
          gap: token.marginLG,
          width: "100%",
          maxWidth: 800,
        }}
      >
<<<<<<< HEAD
        {safeOptions.map((label, index) => (
          <div
            key={index}
            onClick={() => handleSelect(String(index))}
=======
        {multSelectionTest.options.map((opt, index) => (
          <div
            key={index}
            onClick={() => handleSelect(opt)}
>>>>>>> 48e0f41c
            style={{
              backgroundColor: optionColors[index % optionColors.length],
              color: token.colorTextLightSolid,
              padding: token.paddingLG,
              borderRadius: token.borderRadiusLG,
              fontWeight: 600,
              fontSize: token.fontSizeLG,
              textAlign: "center",
              cursor: "pointer",
              transition: "transform 0.15s ease, box-shadow 0.15s ease",
              boxShadow: token.boxShadow,
              userSelect: "none",
            }}
            onMouseEnter={(e) => {
              (e.currentTarget as HTMLDivElement).style.transform = "scale(1.03)";
              (e.currentTarget as HTMLDivElement).style.boxShadow = token.boxShadowSecondary;
            }}
            onMouseLeave={(e) => {
              (e.currentTarget as HTMLDivElement).style.transform = "scale(1)";
              (e.currentTarget as HTMLDivElement).style.boxShadow = token.boxShadow;
            }}
          >
<<<<<<< HEAD
            {label}
=======
            {opt}
>>>>>>> 48e0f41c
          </div>
        ))}
      </div>
    </div>
  );
}<|MERGE_RESOLUTION|>--- conflicted
+++ resolved
@@ -1,22 +1,10 @@
-<<<<<<< HEAD
+
 import React from "react";
 import { Card, Typography, theme, Alert, Button } from "antd";
 
 const { Title } = Typography;
 
-=======
-import React, { useEffect, useState } from "react";
-import { Card, Typography, theme } from "antd";
 
-const { Title } = Typography;
-
-interface MultipleSelectionTestResponse {
-  question: string;
-  options: string[];
-  correctAnswer: number;
-}
-
->>>>>>> 48e0f41c
 interface TestQuestionProps {
   onNext?: () => void;
   question?: string;
@@ -29,16 +17,10 @@
   options,
 }: TestQuestionProps) {
   const { token } = theme.useToken();
-<<<<<<< HEAD
+
 
   const safeOptions = Array.isArray(options) ? options : [];
-=======
-  const [multSelectionTest, setMultSelectionTest] = useState<MultipleSelectionTestResponse>({
-    question: "",
-    options: [],
-    correctAnswer: -1
-  });
->>>>>>> 48e0f41c
+
 
   const handleSelect = (_value: string) => {
     if (onNext) {
@@ -146,19 +128,10 @@
           boxShadow: token.boxShadow,
         }}
       >
-<<<<<<< HEAD
+
         <Title level={3} style={{ margin: 0, color: token.colorTextHeading }}>
           {question}
-=======
-        <Title
-          level={3}
-          style={{
-            margin: 0,
-            color: token.colorTextHeading
-          }}
-        >
-          {multSelectionTest.question}
->>>>>>> 48e0f41c
+
         </Title>
       </Card>
 
@@ -171,17 +144,12 @@
           maxWidth: 800,
         }}
       >
-<<<<<<< HEAD
+
         {safeOptions.map((label, index) => (
           <div
             key={index}
             onClick={() => handleSelect(String(index))}
-=======
-        {multSelectionTest.options.map((opt, index) => (
-          <div
-            key={index}
-            onClick={() => handleSelect(opt)}
->>>>>>> 48e0f41c
+
             style={{
               backgroundColor: optionColors[index % optionColors.length],
               color: token.colorTextLightSolid,
@@ -204,11 +172,9 @@
               (e.currentTarget as HTMLDivElement).style.boxShadow = token.boxShadow;
             }}
           >
-<<<<<<< HEAD
+
             {label}
-=======
-            {opt}
->>>>>>> 48e0f41c
+
           </div>
         ))}
       </div>
