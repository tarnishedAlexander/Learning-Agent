import React from 'react';
import { Table, Button, Space, Tooltip, theme as antTheme, Grid } from 'antd';
import { DownloadOutlined, EyeOutlined, FileTextOutlined, BookOutlined } from '@ant-design/icons';
import { useThemeStore } from '../../store/themeStore';
import DeleteButton from '../safetyModal';
import type { Document } from '../../interfaces/documentInterface';

interface DocumentTableProps {
  documents: Document[];
  loading: boolean;
  onDelete?: (documentId: string) => Promise<void>;
  onDownload?: (doc: Document) => Promise<void>;
  onPreview?: (doc: Document) => void;
  onViewData?: (doc: Document) => void;
  onDeleteSuccess?: () => void;
  onDeleteError?: (error: Error) => void;
  isStudent?: boolean;
}

export const DocumentTable: React.FC<DocumentTableProps> = ({
  documents,
  loading,
  onDelete,
  onDownload,
  onPreview,
  onViewData,
  onDeleteSuccess,
  onDeleteError
<<<<<<< HEAD
  , isStudent
=======
>>>>>>> d95cb2c8
}) => {
  // Theme
  const theme = useThemeStore((state: { theme: string }) => state.theme);
  const isDark = theme === "dark";
  const { token } = antTheme.useToken();

  // Breakpoints
  const { useBreakpoint } = Grid;
  const screens = useBreakpoint();
  const showPreviewButton = Boolean(screens.lg);
<<<<<<< HEAD
  const isSmallScreen = !screens.md;
=======
>>>>>>> d95cb2c8

  const columns = [
    {
      title: (    
          <span style={{ cursor: 'pointer' }}>Nombre del archivo</span>
      ),
      dataIndex: 'originalName',
      key: 'originalName',
      sorter: (a: Document, b: Document) => a.originalName.localeCompare(b.originalName),
      showSorterTooltip: {
        title: 'Ordenar por nombre de archivo'
      },
      render: (text: string) =>
        text.length > 25 ? `${text.substring(0, 25)}...` : text,
    },
    {
      title: (
          <span style={{ cursor: 'pointer' }}>Fecha de subida</span>
      ),
      dataIndex: 'uploadedAt',
      key: 'uploadedAt',
      sorter: (a: Document, b: Document) =>
        new Date(a.uploadedAt).getTime() - new Date(b.uploadedAt).getTime(),
      showSorterTooltip: {
        title: 'Ordenar por fecha de subida'
      },
      render: (date: string) => new Date(date).toLocaleDateString('es-ES'),
    },
    {
      title: (
          <span style={{ cursor: 'pointer' }}>Tamaño</span>
      ),
      dataIndex: 'size',
      key: 'size',
      sorter: (a: Document, b: Document) => a.size - b.size,
      showSorterTooltip: {
        title: 'Ordenar por tamaño de archivo'
      },
      render: (size: number) => {
        const kb = size / 1024;
        if (kb < 1024) return `${kb.toFixed(2)} KB`;
        return `${(kb / 1024).toFixed(2)} MB`;
      },
    },
    {
      title: 'Acciones',
      key: 'actions',
      render: (_: unknown, record: Document) => (
        <Space>
          {showPreviewButton && (
            <Tooltip title="Ver PDF en pantalla completa">
              <Button
                type="link"
                icon={<EyeOutlined />}
                onClick={() => onPreview?.(record)}
                style={{
                  color: isDark ? token.colorPrimary : '#1A2A80',
                  fontWeight: '500'
                }}
              >
                Previsualizar
              </Button>
            </Tooltip>
          )}

<<<<<<< HEAD
          {!isStudent && (
            <Tooltip title="Ver contenido extraído del documento">
              <Button
                type="link"
                icon={<BookOutlined />}
                onClick={() => onViewData?.(record)}
                style={{
                  color: isDark ? token.colorSuccess : '#52C41A',
                  fontWeight: '500'
                }}
              >
                Datos
              </Button>
            </Tooltip>
          )}
=======
          <Tooltip title="Ver contenido extraído del documento">
            <Button
              type="link"
              icon={<BookOutlined />}
              onClick={() => onViewData?.(record)}
              style={{
                color: isDark ? token.colorSuccess : '#52C41A',
                fontWeight: '500'
              }}
            >
              Datos
            </Button>
          </Tooltip>
>>>>>>> d95cb2c8

          <Tooltip title="Descargar archivo PDF">
            <Button
              type="link"
              icon={<DownloadOutlined />}
              onClick={() => onDownload?.(record)}
              style={{
                color: isDark ? token.colorInfo : '#3B38A0',
                fontWeight: '500'
              }}
            >
              Descargar
            </Button>
          </Tooltip>

<<<<<<< HEAD
          {!isStudent && (
            <DeleteButton
              onDelete={() => onDelete?.(record.id) || Promise.resolve()}
              resourceInfo={{
                name: record.originalName,
                type: "Documento PDF",
                icon: <FileTextOutlined />,
                additionalInfo: `Tamaño: ${(record.size / 1024 / 1024).toFixed(2)} MB`
              }}
              buttonConfig={{
                variant: "link",
                showText: true,
                size: "middle"
              }}
              modalConfig={{
                message: "¿Estás seguro de que deseas eliminar este documento?",
                confirmText: "Eliminar Documento"
              }}
              onDeleteSuccess={onDeleteSuccess}
              onDeleteError={onDeleteError}
            />
          )}
=======
          <DeleteButton
            onDelete={() => onDelete?.(record.id) || Promise.resolve()}
            resourceInfo={{
              name: record.originalName,
              type: "Documento PDF",
              icon: <FileTextOutlined />,
              additionalInfo: `Tamaño: ${(record.size / 1024 / 1024).toFixed(2)} MB`
            }}
            buttonConfig={{
              variant: "link",
              showText: true,
              size: "middle"
            }}
            modalConfig={{
              message: "¿Estás seguro de que deseas eliminar este documento?",
              confirmText: "Eliminar Documento"
            }}
            onDeleteSuccess={onDeleteSuccess}
            onDeleteError={onDeleteError}
          />
>>>>>>> d95cb2c8
        </Space>
      ),
    },
  ];

  return (
    <Table
      columns={columns}
      dataSource={documents}
      loading={loading}
      rowKey="fileName"
      pagination={{
        pageSize: 10,
        showQuickJumper: true,
        showTotal: (total, range) =>
<<<<<<< HEAD
          isSmallScreen ? `${range[0]}-${range[1]} · ${total}` : `${range[0]}-${range[1]} de ${total} documentos`,
        style: { marginTop: '16px', whiteSpace: 'nowrap', overflow: 'hidden', textOverflow: 'ellipsis' }
=======
          `${range[0]}-${range[1]} de ${total} documentos`,
        style: { marginTop: '16px' }
>>>>>>> d95cb2c8
      }}
      style={{
        backgroundColor: isDark ? token.colorBgContainer : '#FFFFFF',
        borderRadius: '8px',
      }}
      className="academic-table"
      locale={{
        emptyText: 'No hay documentos en el repositorio',
        triggerDesc: 'Ordenar descendente',
        triggerAsc: 'Ordenar ascendente',
        cancelSort: 'Cancelar ordenamiento'
      }}
      scroll={{ x: 800 }}
      size="middle"
    />
  );
};<|MERGE_RESOLUTION|>--- conflicted
+++ resolved
@@ -26,10 +26,7 @@
   onViewData,
   onDeleteSuccess,
   onDeleteError
-<<<<<<< HEAD
   , isStudent
-=======
->>>>>>> d95cb2c8
 }) => {
   // Theme
   const theme = useThemeStore((state: { theme: string }) => state.theme);
@@ -40,14 +37,11 @@
   const { useBreakpoint } = Grid;
   const screens = useBreakpoint();
   const showPreviewButton = Boolean(screens.lg);
-<<<<<<< HEAD
   const isSmallScreen = !screens.md;
-=======
->>>>>>> d95cb2c8
 
   const columns = [
     {
-      title: (    
+      title: (
           <span style={{ cursor: 'pointer' }}>Nombre del archivo</span>
       ),
       dataIndex: 'originalName',
@@ -109,7 +103,6 @@
             </Tooltip>
           )}
 
-<<<<<<< HEAD
           {!isStudent && (
             <Tooltip title="Ver contenido extraído del documento">
               <Button
@@ -125,21 +118,6 @@
               </Button>
             </Tooltip>
           )}
-=======
-          <Tooltip title="Ver contenido extraído del documento">
-            <Button
-              type="link"
-              icon={<BookOutlined />}
-              onClick={() => onViewData?.(record)}
-              style={{
-                color: isDark ? token.colorSuccess : '#52C41A',
-                fontWeight: '500'
-              }}
-            >
-              Datos
-            </Button>
-          </Tooltip>
->>>>>>> d95cb2c8
 
           <Tooltip title="Descargar archivo PDF">
             <Button
@@ -155,7 +133,6 @@
             </Button>
           </Tooltip>
 
-<<<<<<< HEAD
           {!isStudent && (
             <DeleteButton
               onDelete={() => onDelete?.(record.id) || Promise.resolve()}
@@ -178,28 +155,6 @@
               onDeleteError={onDeleteError}
             />
           )}
-=======
-          <DeleteButton
-            onDelete={() => onDelete?.(record.id) || Promise.resolve()}
-            resourceInfo={{
-              name: record.originalName,
-              type: "Documento PDF",
-              icon: <FileTextOutlined />,
-              additionalInfo: `Tamaño: ${(record.size / 1024 / 1024).toFixed(2)} MB`
-            }}
-            buttonConfig={{
-              variant: "link",
-              showText: true,
-              size: "middle"
-            }}
-            modalConfig={{
-              message: "¿Estás seguro de que deseas eliminar este documento?",
-              confirmText: "Eliminar Documento"
-            }}
-            onDeleteSuccess={onDeleteSuccess}
-            onDeleteError={onDeleteError}
-          />
->>>>>>> d95cb2c8
         </Space>
       ),
     },
@@ -215,13 +170,8 @@
         pageSize: 10,
         showQuickJumper: true,
         showTotal: (total, range) =>
-<<<<<<< HEAD
           isSmallScreen ? `${range[0]}-${range[1]} · ${total}` : `${range[0]}-${range[1]} de ${total} documentos`,
         style: { marginTop: '16px', whiteSpace: 'nowrap', overflow: 'hidden', textOverflow: 'ellipsis' }
-=======
-          `${range[0]}-${range[1]} de ${total} documentos`,
-        style: { marginTop: '16px' }
->>>>>>> d95cb2c8
       }}
       style={{
         backgroundColor: isDark ? token.colorBgContainer : '#FFFFFF',
@@ -238,4 +188,5 @@
       size="middle"
     />
   );
-};+};
+  