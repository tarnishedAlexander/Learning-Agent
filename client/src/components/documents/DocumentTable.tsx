<<<<<<< HEAD
import { useState } from 'react';
import { Table, Button, Space, Radio, Tooltip } from 'antd';
import type { Key } from 'react';
import type { TablePaginationConfig, SorterResult, FilterValue } from 'antd/es/table/interface';
import { DownloadOutlined, EyeOutlined, FileTextOutlined, FilterOutlined, FilterFilled } from '@ant-design/icons';
=======
import { Table, Button, Space, Grid, Typography } from 'antd';
import { DownloadOutlined, EyeOutlined, FileTextOutlined } from '@ant-design/icons';
>>>>>>> 83a31394
import DeleteButton from '../safetyModal';
import type { Document } from '../../interfaces/documentInterface';

const { useBreakpoint } = Grid;
const { Text } = Typography;

interface DocumentTableProps {
  documents: Document[];
  loading: boolean;
  onDelete?: (fileName: string) => Promise<void>;
  onDownload?: (doc: Document) => Promise<void>;
  onPreview?: (doc: Document) => void;
  // Nuevas props para el DeleteButton
  onDeleteSuccess?: () => void;
  onDeleteError?: (error: Error) => void;
}

export const DocumentTable = ({ 
  documents, 
  loading, 
  onDelete, 
  onDownload, 
  onPreview,
  onDeleteSuccess,
  onDeleteError 
}: DocumentTableProps) => {
<<<<<<< HEAD
  // Filter key types for the size column
  type SizeFilterKey = 'lt_100kb' | '100kb_1mb' | '1mb_5mb' | 'gt_5mb';

  // Componente interno para el dropdown de filtro de tamaño (etiquetas en español)
  type SizeDropdownProps = {
    setSelectedKeys: (keys: Key[]) => void;
    selectedKeys: Key[];
    confirm: () => void;
    clearFilters?: () => void;
  };

  const SizeFilterDropdown: React.FC<SizeDropdownProps> = ({ setSelectedKeys, selectedKeys, confirm, clearFilters }) => {
    const [local, setLocal] = useState<string | undefined>(selectedKeys?.[0] as string | undefined);

    return (
      <div style={{ padding: 12, maxWidth: 220 }}>
        <Radio.Group
          onChange={(e) => {
            const val = e.target.value as string;
            setLocal(val);
            // aplicar inmediatamente
            setSelectedKeys(val ? [val] : []);
            confirm();
          }}
          value={local}
        >
          <Radio value={'lt_100kb'}>{'< 100 KB'}</Radio>
          <div style={{ height: 8 }} />
          <Radio value={'100kb_1mb'}>{'100 KB - 1 MB'}</Radio>
          <div style={{ height: 8 }} />
          <Radio value={'1mb_5mb'}>{'1 MB - 5 MB'}</Radio>
          <div style={{ height: 8 }} />
          <Radio value={'gt_5mb'}>{'> 5 MB'}</Radio>
        </Radio.Group>

        <div style={{ display: 'flex', justifyContent: 'flex-end', gap: 8, marginTop: 12 }}>
          <Tooltip title="Restablecer filtros">
            <Button
              size="small"
              onClick={() => {
                setLocal(undefined);
                setSelectedKeys([]);
                clearFilters?.();
                confirm();
              }}
            >
              Restablecer
            </Button>
          </Tooltip>
        </div>
      </div>
    );
  };
    // sorter state to drive dynamic tooltip for the 'Tamaño' column only
    const [sorterState, setSorterState] = useState<{
      columnKey?: Key;
      order?: 'ascend' | 'descend' | null;
    } | null>(null);

    const getSortTooltip = (columnKey: string) => {
      if (!sorterState || sorterState.columnKey !== columnKey) {
        return 'Haz clic para ordenar de forma ascendente';
      }
      if (sorterState.order === 'ascend') return 'Haz clic para ordenar de forma descendente';
      if (sorterState.order === 'descend') return 'Haz clic para cancelar el orden';
      return 'Haz clic para ordenar de forma ascendente';
    };

    const handleTableChange = (
      _pagination: TablePaginationConfig,
      _filters: Record<string, FilterValue | null>,
      sorter: SorterResult<Document> | SorterResult<Document>[]
    ) => {
      const s = Array.isArray(sorter) ? sorter[0] : sorter;
      setSorterState({ columnKey: s?.columnKey as Key, order: s?.order ?? null });
    };
=======
  const screens = useBreakpoint();
  const isSmallScreen = !screens.lg;
>>>>>>> 83a31394
  const columns = [
    {
      title: 'Nombre del archivo',
      dataIndex: 'originalName',
      key: 'originalName',
      sorter: (a: Document, b: Document) => a.originalName.localeCompare(b.originalName),
      ellipsis: true,
      width: isSmallScreen ? undefined : '40%',
      render: (text: string) => (
        <div style={{ 
          display: 'flex', 
          alignItems: 'center',
          gap: '8px'
        }}>
          <FileTextOutlined style={{ 
            color: '#1A2A80', 
            fontSize: isSmallScreen ? '14px' : '16px',
            flexShrink: 0 
          }} />
          <Text 
            style={{ 
              fontSize: isSmallScreen ? '12px' : '14px',
              fontWeight: '500'
            }}
            ellipsis={{ tooltip: text }}
          >
            {text}
          </Text>
        </div>
      ),
    },
    ...(!isSmallScreen ? [{
      title: 'Fecha de subida',
      dataIndex: 'uploadedAt',
      key: 'uploadedAt',
      width: '20%',
      sorter: (a: Document, b: Document) =>
        new Date(a.uploadedAt).getTime() - new Date(b.uploadedAt).getTime(),
      render: (date: string) => (
        <Text style={{ fontSize: '14px' }}>
          {new Date(date).toLocaleDateString('es-ES')}
        </Text>
      ),
    },
    {
      title: (
        <Tooltip title={getSortTooltip('size')}>
          <div style={{ display: 'block', width: '100%', paddingRight: 40 }}>
            <span style={{ display: 'inline-block' }}>Tamaño</span>
          </div>
        </Tooltip>
      ),
      dataIndex: 'size',
      key: 'size',
<<<<<<< HEAD
      showSorterTooltip: false,
      sorter: (a: Document, b: Document) => a.size - b.size,
      filters: [
        { text: '< 100 KB', value: 'lt_100kb' },
        { text: '100 KB - 1 MB', value: '100kb_1mb' },
        { text: '1 MB - 5 MB', value: '1mb_5mb' },
        { text: '> 5 MB', value: 'gt_5mb' },
      ],
      filterMultiple: false,
  filterDropdown: (props: SizeDropdownProps) => <SizeFilterDropdown {...props} />,
      filterIcon: (filtered: boolean) => (
        <Tooltip title={filtered ? 'Filtro activo' : 'Filtrar por tamaño'}>
          {filtered ? <FilterFilled style={{ color: '#1A2A80' }} /> : <FilterOutlined />}
        </Tooltip>
      ),
      onFilter: (value: boolean | Key, record: Document) => {
        const size = record.size;
        const key = String(value) as SizeFilterKey;
        switch (key) {
          case 'lt_100kb':
            return size < 100 * 1024;
          case '100kb_1mb':
            return size >= 100 * 1024 && size < 1 * 1024 * 1024;
          case '1mb_5mb':
            return size >= 1 * 1024 * 1024 && size < 5 * 1024 * 1024;
          case 'gt_5mb':
            return size >= 5 * 1024 * 1024;
          default:
            return true;
        }
      },
=======
      width: '15%',
>>>>>>> 83a31394
      render: (size: number) => {
        const kb = size / 1024;
        const displaySize = kb < 1024 ? `${kb.toFixed(2)} KB` : `${(kb / 1024).toFixed(2)} MB`;
        return (
          <Text style={{ fontSize: '14px' }}>
            {displaySize}
          </Text>
        );
      },
    }] : []),
    {
      title: 'Acciones',
      key: 'actions',
      width: isSmallScreen ? undefined : '25%',
      render: (_: unknown, record: Document) => (
        <Space 
          direction={isSmallScreen ? "vertical" : "horizontal"}
          size={isSmallScreen ? "small" : "middle"}
          style={{ width: '100%' }}
        >
          <Button
            type="link"
            icon={<EyeOutlined />}
            onClick={() => onPreview?.(record)}
            style={{ 
              color: '#1A2A80',
              fontWeight: '500',
              fontSize: isSmallScreen ? '12px' : '14px',
              padding: isSmallScreen ? '2px 4px' : '4px 8px'
            }}
            size={isSmallScreen ? "small" : "middle"}
          >
            {isSmallScreen ? "Ver" : "Previsualizar"}
          </Button>
          <Button
            type="link"
            icon={<DownloadOutlined />}
            onClick={() => onDownload?.(record)}
            style={{ 
              color: '#3B38A0',
              fontWeight: '500',
              fontSize: isSmallScreen ? '12px' : '14px',
              padding: isSmallScreen ? '2px 4px' : '4px 8px'
            }}
            size={isSmallScreen ? "small" : "middle"}
          >
            Descargar
          </Button>
          <DeleteButton
            onDelete={() => onDelete?.(record.fileName) || Promise.resolve()}
            resourceInfo={{
              name: record.originalName,
              type: "Documento PDF",
              icon: <FileTextOutlined />,
              additionalInfo: `Tamaño: ${(record.size / 1024 / 1024).toFixed(2)} MB`
            }}
            buttonConfig={{
              variant: "link",
              showText: true,
              size: isSmallScreen ? "small" : "middle"
            }}
            modalConfig={{
              message: "¿Estás seguro de que deseas eliminar este documento?",
              confirmText: "Eliminar Documento"
            }}
            onDeleteSuccess={onDeleteSuccess}
            onDeleteError={onDeleteError}
          />
        </Space>
      ),
    },
  ];

  return (
    <Table
      columns={columns}
      dataSource={documents}
      loading={loading}
  onChange={handleTableChange}
      rowKey="fileName"
      pagination={{ 
        pageSize: isSmallScreen ? 5 : 10,
        showQuickJumper: !isSmallScreen,
        showSizeChanger: !isSmallScreen,
        showTotal: (total, range) => 
          `${range[0]}-${range[1]} de ${total} documentos`,
        style: { marginTop: '16px' },
        size: isSmallScreen ? 'small' : 'default'
      }}
      style={{
        backgroundColor: '#FFFFFF',
        borderRadius: '8px',
      }}
      className="academic-table"
      locale={{
        emptyText: isSmallScreen ? 'Sin documentos' : 'No hay documentos en el repositorio'
      }}
      scroll={{ 
        x: isSmallScreen ? 300 : 800,
        y: isSmallScreen ? 400 : undefined
      }}
      size={isSmallScreen ? "small" : "middle"}
    />
  );
};<|MERGE_RESOLUTION|>--- conflicted
+++ resolved
@@ -1,13 +1,8 @@
-<<<<<<< HEAD
 import { useState } from 'react';
-import { Table, Button, Space, Radio, Tooltip } from 'antd';
+import { Table, Button, Space, Radio, Tooltip, Grid, Typography } from 'antd';
 import type { Key } from 'react';
 import type { TablePaginationConfig, SorterResult, FilterValue } from 'antd/es/table/interface';
 import { DownloadOutlined, EyeOutlined, FileTextOutlined, FilterOutlined, FilterFilled } from '@ant-design/icons';
-=======
-import { Table, Button, Space, Grid, Typography } from 'antd';
-import { DownloadOutlined, EyeOutlined, FileTextOutlined } from '@ant-design/icons';
->>>>>>> 83a31394
 import DeleteButton from '../safetyModal';
 import type { Document } from '../../interfaces/documentInterface';
 
@@ -34,7 +29,6 @@
   onDeleteSuccess,
   onDeleteError 
 }: DocumentTableProps) => {
-<<<<<<< HEAD
   // Filter key types for the size column
   type SizeFilterKey = 'lt_100kb' | '100kb_1mb' | '1mb_5mb' | 'gt_5mb';
 
@@ -111,10 +105,8 @@
       const s = Array.isArray(sorter) ? sorter[0] : sorter;
       setSorterState({ columnKey: s?.columnKey as Key, order: s?.order ?? null });
     };
-=======
   const screens = useBreakpoint();
   const isSmallScreen = !screens.lg;
->>>>>>> 83a31394
   const columns = [
     {
       title: 'Nombre del archivo',
@@ -169,7 +161,6 @@
       ),
       dataIndex: 'size',
       key: 'size',
-<<<<<<< HEAD
       showSorterTooltip: false,
       sorter: (a: Document, b: Document) => a.size - b.size,
       filters: [
@@ -201,9 +192,7 @@
             return true;
         }
       },
-=======
       width: '15%',
->>>>>>> 83a31394
       render: (size: number) => {
         const kb = size / 1024;
         const displaySize = kb < 1024 ? `${kb.toFixed(2)} KB` : `${(kb / 1024).toFixed(2)} MB`;
