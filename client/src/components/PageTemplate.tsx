--- conflicted
+++ resolved
@@ -50,18 +50,10 @@
                 }))}
               />
             )}
-<<<<<<< HEAD
-            <div className="flex items-center gap-3 flex-wrap">
-              <Title level={2} className="!m-0">
-                {title}
-              </Title>
-            </div>
-=======
 
             <Title level={2} className="!m-0">
               {title}
             </Title>
->>>>>>> 90bafd84
             {subtitle && (
               <Text type="secondary" className="block mt-1">
                 {subtitle}
@@ -69,26 +61,6 @@
             )}
           </div>
 
-<<<<<<< HEAD
-          <div className="flex items-center gap-4 flex-wrap">
-            {actions && (
-              <div className={alwaysShowActions ? "" : "hidden md:block"}>{actions}</div>
-            )}
-            {user && (
-              <div className="flex items-center gap-3 bg-[var(--ant-colorBgContainer)] rounded-2xl px-3 py-2 shadow-sm ring-1 ring-[var(--ant-colorBorder)]">
-                <button
-                  onClick={toggleTheme}
-                  className="p-1 rounded-full hover:bg-[var(--ant-colorBgTextHover)]"
-                  aria-label="Toggle theme"
-                >
-                  {theme === "light" ? <MoonOutlined /> : <SunOutlined />}
-                </button>
-                <Avatar size={40} src={user.avatarUrl} />
-                <div className="leading-tight">
-                  <div className="font-medium">{user.name}</div>
-                  {user.role && <div className="text-xs text-slate-500">{user.role}</div>}
-                </div>
-=======
           {actions && <div className="flex gap-2">{actions}</div>}
 
           {user && (
@@ -99,7 +71,6 @@
               <div>
                 <Text strong>{user.name}</Text>
                 {user.role && <Text type="secondary"> — {user.role}</Text>}
->>>>>>> 90bafd84
               </div>
               <button onClick={toggleTheme}>
                 {theme === "light" ? <MoonOutlined /> : <SunOutlined />}
