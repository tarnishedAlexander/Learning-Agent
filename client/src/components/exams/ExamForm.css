.next-fixed {
  position: absolute;
  right: 32px;
  bottom: 12px;
  z-index: 10;
}

:root {
  --primary: #3B38A0;
  --primary-dark: #1A2A80;
  --primary-light: #7A85C1;
  --primary-extra-light: #B2B0E8;
  --danger: #ef4444;
  --success: #16a34a;
  --warning: #f59e0b;
  --ink: var(--ant-colorText, #0f172a);
  --border: var(--ant-colorBorder, #7A85C1);
  --bg-layout: var(--ant-colorBgLayout, #f6f9ff);
  --card-border: var(--ant-colorBorder, #e0e7ff);
  --surface: var(--ant-colorBgContainer, #ffffff);
}

.form-grid{
  display:grid;
  grid-template-columns: 1fr 1fr;
  gap:5px;                 
  align-items:start;
}

@media (max-width: 900px){
  .form-grid{ grid-template-columns: 1fr; }
  .form-group.span-2{ max-width: 100%; justify-self: stretch; }
}

.form-group {
  display: flex;
  flex-direction: column;
  gap: 6px;
}

label {
  font-weight: 600;
  color: inherit;
}

input[type="text"],
input[type="number"],
textarea,
select {
  border: 1px solid var(--border);
  border-radius: 10px;
  padding: 12px;
  outline: none;
  background: var(--surface); 
  color: var(--ink);
  transition: border-color 0.2s ease, box-shadow 0.2s ease, background-color .2s ease;
}

input:focus,
textarea:focus,
select:focus {
  border-color: var(--primary);
  box-shadow: 0 0 0 3px var(--primary-extra-light);
}

input::placeholder,
textarea::placeholder,
select::placeholder {
  color: var(--ant-colorTextSecondary, #667085);
}

::selection {
  background: var(--ant-colorFillSecondary, #e5e7eb);
}

small.help {
  color: var(--primary-light);
}
small.error {
  color: var(--danger);
  font-weight: 600;
}

.actions-row {
  display: flex;
  gap: 10px;
  margin-top: 8px;
}

.badge {
  display: inline-block;
  font-size: 0.8rem;
  padding: 4px 8px;
  border-radius: 999px;
  border: 1px solid var(--primary-extra-light);
  color: var(--primary-dark);
  background: var(--primary-extra-light);
}

.btn {
  border: 0;
  border-radius: 999px;
  padding: 10px 16px;
  cursor: pointer;
  font-weight: 600;
  transition: all 0.2s ease;
  display: inline-flex;
  align-items: center;
  justify-content: center;
  gap: 8px;
}

.btn-primary {
  background: var(--primary);
  color: #fff;
}
.btn-primary:hover { background: var(--primary-dark); }
.btn-primary:active { background: var(--primary-dark); transform: translateY(1px); }

.btn-secondary {
  background: var(--surface); 
  border: 1px solid var(--primary);
  color: var(--primary);
}
.btn-secondary:hover {
  background: var(--primary-extra-light);
  border-color: var(--primary-dark);
}
.btn-secondary:active {
  background: var(--primary-light);
  transform: translateY(1px);
}

.btn:disabled {
  opacity: 0.6;
  cursor: not-allowed;
  transform: none !important;
}

.card {
  max-width: 980px;
  margin: 16px auto;
  background: var(--surface);          
  border: 1px solid var(--card-border);
  border-radius: 12px;
  padding: 20px;
  box-shadow: 0 6px 18px rgba(0, 0, 0, 0.05);
}

.toolbar {
  display: flex;
  justify-content: space-between;
  align-items: center;
  padding: 14px 16px;
  background: var(--surface);         
  border-bottom: 1px solid var(--card-border);
}

.actions { display: flex; gap: 8px; }
.hidden { display: none; }

.steps-container {
  display: flex;
  align-items: center;
  gap: 8px;
  margin-bottom: 8px;
}
.step-item {
  padding: 4px 12px;
  font-size: 15px;
  border-bottom: 2px solid; 
}

.question-types-container {
  grid-column: 1/3;
  display: flex;
  flex-direction: column;
  align-items: center;
  width: 100%;
}

.question-types-grid {
  display: grid;
  grid-template-columns: 1fr 1fr;
  grid-template-rows: 1fr 1fr;
  gap: 14px;
  width: 100%;
  max-width: 600px;
  margin: 0 auto;
  padding: 12px 0;
  border-radius: 8px;
}

.question-type-label {
  display: block;
  margin-bottom: 10px;
}

.question-type-box {
  background: var(--surface);           
  border: 1px solid var(--card-border); 
  border-radius: 8px;
  padding: 10px 8px;
  min-width: 0;
  min-height: 60px;
  display: flex;
  flex-direction: column;
  justify-content: center;
  align-items: stretch;
  box-sizing: border-box;
  width: 100%;
  height: 100%;
}

.ai-results .ai-box {
  background: var(--bg-layout);
  border: 1px dashed var(--border);
  border-radius: 10px;
  padding: 0px;
}

input::-webkit-calendar-picker-indicator {
  filter: invert(0.5);
}

input::-webkit-autofill,
input::-webkit-autofill:hover,
input::-webkit-autofill:focus,
textarea::-webkit-autofill,
select::-webkit-autofill {
  -webkit-box-shadow: 0 0 0 1000px var(--card-bg) inset !important;
  -webkit-text-fill-color: var(--ink) !important;
  caret-color: var(--ink) !important;
}

input::-moz-selection,
textarea::-moz-selection {
  background: var(--card-bg) !important;
  color: var(--ink) !important;
}

datalist option {
  background: var(--card-bg) !important;
  color: var(--ink) !important;
}
<<<<<<< HEAD
.typing-dot {
  display: inline-block;
  width: 6px;
  height: 6px;
  background: #1A2A80;
  border-radius: 50%;
  margin: 0 2px;
  opacity: 0.6;
  animation: pulse 1.5s infinite;
}
@keyframes float {
  0% { transform: translateY(0px); }
  50% { transform: translateY(-10px); }
  100% { transform: translateY(0px); }
}
@keyframes pulse {
  0% { opacity: 0.2; transform: scale(0.8); }
  50% { opacity: 1; transform: scale(1.2); }
  100% { opacity: 0.2; transform: scale(0.8); }
}
@keyframes fadeIn {
  from { opacity: 0; }
  to { opacity: 1; }
}
@keyframes fadeInUp {
  from {
    opacity: 0;
    transform: translateY(10px);
  }
  to {
    opacity: 1;
    transform: translateY(0);
  }
}
@keyframes scaleIn {
  from {
    opacity: 0;
    transform: scale(0.95);
  }
  to {
    opacity: 1;
    transform: scale(1);
  }
}
@media (max-width: 768px) {
  .ant-modal {
    max-width: 90vw !important;
    margin: 0 auto;
  }
  .ant-modal-content {
    padding: 0 !important;
  }
}
.chat-modal .ant-modal-content {
  background: transparent !important;
  box-shadow: none !important;
  border: 0 !important;
}

@media (max-width: 900px) {
  .form-grid {
    grid-template-columns: 1fr;
  }
}


.ai-title { margin: 12px 0 4px; }
.ai-list { margin: 0 0 16px 20px; }
.ai-options { margin: 6px 0 12px 20px; list-style: disc; }
=======

.input-short {
  max-width: 150px;  
  width: 100%;       
}
>>>>>>> ac7884ea

#exam-form .form-group {
  display: flex;
  flex-direction: column;
  gap: 12px;               
  padding-inline: 60px;   

#exam-form .form-group label {
  font-weight: 600;
  font-size: 1rem;
  margin-bottom: 5px;  
  text-align: center;       
  width: 100%;   
  color: inherit;
}

#exam-form .form-grid {
  padding-inline: 4px; 
}
#exam-form .form-group.span-2 {
  grid-column: span 2;
  text-align: center;  
}
#exam-form .form-group.centered {
  display: flex;
  flex-direction: column;
  align-items: center;  
  text-align: center;    
}
}<|MERGE_RESOLUTION|>--- conflicted
+++ resolved
@@ -243,7 +243,7 @@
   background: var(--card-bg) !important;
   color: var(--ink) !important;
 }
-<<<<<<< HEAD
+
 .typing-dot {
   display: inline-block;
   width: 6px;
@@ -309,17 +309,13 @@
   }
 }
 
-
 .ai-title { margin: 12px 0 4px; }
 .ai-list { margin: 0 0 16px 20px; }
 .ai-options { margin: 6px 0 12px 20px; list-style: disc; }
-=======
-
 .input-short {
   max-width: 150px;  
   width: 100%;       
 }
->>>>>>> ac7884ea
 
 #exam-form .form-group {
   display: flex;
