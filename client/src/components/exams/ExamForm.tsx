--- conflicted
+++ resolved
@@ -170,13 +170,11 @@
                 className="input-hover subject-hover"
                 placeholder="Ej: Algorítmica 1"
                 value={values.subject || ''} onChange={e=>onChange('subject', e.target.value)} />
-<<<<<<< HEAD
-              <small className="help">Máx. 80 caracteres</small>
+              {/* <small className="help">Máx. 80 caracteres</small> */}
               {touched.subject && errors.subject && <small className="error">{errors.subject}</small>}
-=======
               <small className="help">Máx. 30 caracteres</small>
-              {errors.subject && <small className="error">{errors.subject}</small>}
->>>>>>> a9788f2d
+              {/* Elimina la siguiente línea para evitar el mensaje duplicado */}
+              {/* {errors.subject && <small className="error">{errors.subject}</small>} */}
             </div>
 
             <div className="form-group">
