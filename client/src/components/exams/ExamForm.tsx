--- conflicted
+++ resolved
@@ -2,17 +2,17 @@
 import { useExamForm } from '../../hooks/useExamForm.ts';
 import { createExam } from '../../services/exams.service';
 
-<<<<<<< HEAD
 import type { ToastKind } from '../shared/Toast';
-type Props = { onToast: (msg: string, type?: ToastKind) => void; };
-=======
 type Props = {
-  onToast: (msg: string, type?: 'success'|'warn'|'error') => void;
-  onGenerateAI?: () => void;
+  onToast: (msg: string, type?: ToastKind) => void; 
+  onGenerateAI?: () => void | Promise<void>;
 };
->>>>>>> 23c06a75
-
-export const ExamForm = forwardRef<{ getSnapshot: () => any }, Props>(function ExamForm({ onToast, onGenerateAI }, ref) {
+
+export type ExamFormHandle = { getSnapshot: () => any };
+export const ExamForm = forwardRef<ExamFormHandle, Props>(function ExamForm(
+  { onToast, onGenerateAI },
+  ref
+) {
   const { setValue, validate, getSnapshot, values: hookValues, getTotalQuestions } = useExamForm();
   const [values, setValues] = useState({
     ...hookValues,
@@ -26,11 +26,10 @@
 
   const [step, setStep] = useState(0);
   const steps = ['Datos generales', 'Cantidad de preguntas', 'Tiempo y referencia'];
-  const [errors, setErrors] = useState<Record<string,string>>({});
+  const [errors, setErrors] = useState<Record<string, string>>({});
   const [sending, setSending] = useState(false);
 
   useImperativeHandle(ref, () => ({ getSnapshot }), [getSnapshot]);
-<<<<<<< HEAD
 
   useEffect(() => { touchAndValidate();
     return () => {
@@ -56,9 +55,6 @@
       setValue('reference', '');
     };
   }, []);
-=======
-  useEffect(() => { touchAndValidate(); }, []);
->>>>>>> 23c06a75
 
   const onChange = (name: string, value: string) => {
     const v = name === 'subject' ? value.replace(/\s+/g,' ').trimStart() : value;
@@ -84,7 +80,6 @@
 
   const onResetStep = () => {
     if (step === 0) {
-<<<<<<< HEAD
       setValues(prev => ({
         ...prev,
         subject: '',
@@ -117,19 +112,6 @@
       setValue('timeMinutes', '');
       setValue('reference', '');
   onToast('Tiempo y referencia limpiados.', 'info');
-=======
-      setValues(prev => ({ ...prev, subject: '', difficulty: '', attempts: '' }));
-      setValue('subject', ''); setValue('difficulty', ''); setValue('attempts', '');
-      onToast('Datos generales limpiados.');
-    } else if (step === 1) {
-      setValues(prev => ({ ...prev, multipleChoice: '', trueFalse: '', analysis: '', openEnded: '' }));
-      setValue('multipleChoice', ''); setValue('trueFalse', ''); setValue('analysis', ''); setValue('openEnded', '');
-      onToast('Cantidad de preguntas limpiada.');
-    } else if (step === 2) {
-      setValues(prev => ({ ...prev, timeMinutes: '', reference: '' }));
-      setValue('timeMinutes', ''); setValue('reference', '');
-      onToast('Tiempo y referencia limpiados.');
->>>>>>> 23c06a75
     }
     touchAndValidate();
   };
@@ -158,33 +140,6 @@
     }
   };
 
-  const renderPrimaryButton = () => {
-    if (step === 2 && onGenerateAI) {
-      const disabled = sending || !validStep();
-      return (
-        <button
-          type="button"
-          className="btn btn-primary float-button-animation"
-          disabled={disabled}
-          onClick={() => {
-            if (!disabled) onGenerateAI();
-          }}
-        >
-          Generar preguntas con IA
-        </button>
-      );
-    }
-    return (
-      <button
-        type={step === 2 ? 'submit' : 'button'}
-        className="btn btn-primary float-button-animation"
-        disabled={sending || !validStep()}
-        onClick={step < 2 ? (e)=>{e.preventDefault(); if (validStep()) setStep(s=>s+1);} : undefined}
-      >
-        {step === 2 ? (sending ? 'Enviando…' : 'Generar') : 'Siguiente'}
-      </button>
-    );
-  };
 
   return (
     <form id="exam-form" onSubmit={onSubmit} noValidate className="card card-hover">
@@ -304,37 +259,48 @@
       </div>
 
       <div className="actions-row button-hover">
-        {step > 0 && (
-          <button type="button" className="btn btn-secondary" onClick={()=>setStep(s=>s-1)}>
-            Anterior
-          </button>
-        )}
-<<<<<<< HEAD
-        <button
-          type={step === 2 ? "submit" : "button"}
-          className="btn btn-primary float-button-animation"
-          disabled={sending || !validStep()}
-          onClick={step < 2 ? (e)=>{e.preventDefault();if(validStep())setStep(s=>s+1);} : undefined}
-        >
-          {step === 2 ? (sending ? 'Enviando…' : 'Generar') : 'Siguiente'}
-        </button>
-        <button
-          type="button"
-          className="btn btn-secondary"
-          onClick={onResetStep}
-          disabled={
-            (step === 0 && !values.subject && !values.difficulty && !values.attempts) ||
-            (step === 1 && !values.multipleChoice && !values.trueFalse && !values.analysis && !values.openEnded) ||
-            (step === 2 && !values.timeMinutes && !values.reference)
-          }
-        >
-          Limpiar
-        </button>
-=======
-        {renderPrimaryButton()}
-        <button type="button" className="btn btn-secondary" onClick={onResetStep}>Limpiar</button>
->>>>>>> 23c06a75
-      </div>
+  {step > 0 && (
+    <button type="button" className="btn btn-secondary" onClick={()=>setStep(s=>s-1)}>
+      Anterior
+    </button>
+  )}
+
+  {/* Botón IA visible en el paso 2 si el prop existe */}
+  {step === 2 && onGenerateAI && (
+    <button
+      type="button"
+      className="btn btn-outline"
+      disabled={sending || !validStep()}
+      onClick={() => { if (validStep()) onGenerateAI(); }}
+      style={{ marginLeft: 8 }}
+    >
+      Generar preguntas con IA
+    </button>
+  )}
+
+  <button
+    type={step === 2 ? "submit" : "button"}
+    className="btn btn-primary float-button-animation"
+    disabled={sending || !validStep()}
+    onClick={step < 2 ? (e)=>{e.preventDefault(); if(validStep()) setStep(s=>s+1);} : undefined}
+  >
+    {step === 2 ? (sending ? 'Enviando…' : 'Generar') : 'Siguiente'}
+  </button>
+
+  <button
+    type="button"
+    className="btn btn-secondary"
+    onClick={onResetStep}
+    disabled={
+      (step === 0 && !values.subject && !values.difficulty && !values.attempts) ||
+      (step === 1 && !values.multipleChoice && !values.trueFalse && !values.analysis && !values.openEnded) ||
+      (step === 2 && !values.timeMinutes && !values.reference)
+    }
+  >
+    Limpiar
+  </button>
+</div>
+
     </form>
   );
 });