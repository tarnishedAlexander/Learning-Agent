--- conflicted
+++ resolved
@@ -1,810 +1,720 @@
-import React, { useState, useCallback } from 'react';
-import { Button, Modal, Upload, Progress, Typography, Steps, Alert, message, Grid, theme as antTheme } from 'antd';
-import { 
-  CloudUploadOutlined, 
-  PlusOutlined, 
-  FileAddOutlined, 
-  CheckCircleOutlined,
-  LoadingOutlined,
-  ExclamationCircleOutlined,
-  FileTextOutlined
-} from '@ant-design/icons';
-import { useThemeStore } from '../../store/themeStore';
-import type { RcFile } from 'rc-upload/lib/interface';
-import type { ButtonProps } from 'antd';
-
-const { Dragger } = Upload;
-const { Text, Title } = Typography;
-const { Step } = Steps;
-const { useBreakpoint } = Grid;
-
-/**
- * Configuración de un paso del procesamiento
- */
-interface ProcessingStep {
-  /** Clave única del paso */
-  key: string;
-  /** Título del paso */
-  title: string;
-  /** Descripción del paso */
-  description: string;
-}
-
-/**
- * Configuración de archivos aceptados
- */
-interface FileConfig {
-  /** Tipos de archivo aceptados (ej: ".pdf", ".docx", ".jpg") */
-  accept: string;
-  /** Tamaño máximo en bytes */
-  maxSize: number;
-  /** Mensaje de validación personalizado */
-  validationMessage?: string;
-}
-
-/**
- * Configuración del procesamiento
- */
-interface ProcessingConfig {
-  /** Lista de pasos del procesamiento */
-  steps: ProcessingStep[];
-  /** Texto que aparece durante el procesamiento */
-  processingText?: string;
-  /** Texto de éxito al completar */
-  successText?: string;
-}
-
-/**
- * Configuración del botón de subida
- */
-interface ButtonConfig {
-  /** Mostrar texto "Subir Archivo" junto al ícono */
-  showText?: boolean;
-  /** Ancho del botón en píxeles */
-  width?: number;
-  /** Alto del botón en píxeles */
-  height?: number;
-  /** Estilo del botón */
-  variant?: 'fill' | 'ghost' | 'text' | 'link';
-  /** Tamaño del botón */
-  size?: 'small' | 'middle' | 'large';
-  /** Forma del botón */
-  shape?: 'default' | 'circle' | 'round';
-  /** Si el botón está deshabilitado */
-  disabled?: boolean;
-  /** Clases CSS adicionales */
-  className?: string;
-}
-
-/**
- * Configuración del modal
- */
-interface ModalConfig {
-  /** Título del modal */
-  title?: string;
-  /** Ancho del modal */
-  width?: number;
-}
-
-/**
- * Estado interno de cada paso de procesamiento
- */
-interface ProcessingStepState extends ProcessingStep {
-  status: 'wait' | 'process' | 'finish' | 'error';
-}
-
-/**
- * Resultado de la subida de archivo
- */
-interface UploadResult {
-  success: boolean;
-  fileUrl?: string;
-  fileId?: string;
-  [key: string]: unknown;
-}
-
-/**
- * Props del componente UploadButton
- */
-interface UploadButtonProps {
-  /** Función que se ejecuta para procesar el archivo */
-  onUpload: (
-    file: File, 
-    onProgress?: (step: string, progress: number, message: string) => void
-<<<<<<< HEAD
-  ) => Promise<unknown>;
-=======
-  ) => Promise<UploadResult>;
->>>>>>> 5d891f63
-  /** Configuración de archivos aceptados */
-  fileConfig: FileConfig;
-  /** Configuración del procesamiento */
-  processingConfig: ProcessingConfig;
-  /** Configuración del botón */
-  buttonConfig?: ButtonConfig;
-  /** Configuración del modal */
-  modalConfig?: ModalConfig;
-  /** Callback que se ejecuta antes de mostrar el modal */
-  onUploadStart?: (file: File) => void;
-  /** Callback que se ejecuta después de procesar exitosamente */
-<<<<<<< HEAD
-  onUploadSuccess?: (result: unknown) => void;
-=======
-  onUploadSuccess?: (result: UploadResult) => void;
->>>>>>> 5d891f63
-  /** Callback que se ejecuta si hay error en el procesamiento */
-  onUploadError?: (error: Error) => void;
-  /** Callback que se ejecuta cuando se cierra el modal */
-  onModalClose?: () => void;
-  /** Si el botón está deshabilitado externamente */
-  disabled?: boolean;
-}
-
-/**
- * UploadButton - Componente reutilizable para subida de archivos con procesamiento
- * 
- * Este componente encapsula un botón de subida junto con un modal de carga y procesamiento.
- * Maneja internamente todos los estados necesarios (loading, progreso, pasos, etc.)
- * y proporciona callbacks para diferentes eventos del flujo de subida.
- * 
- * Características:
- * - Color fijo: #1A2A80
- * - Ícono fijo: CloudUploadOutlined
- * - Modal con zona de arrastre y pasos de procesamiento configurables
- * - Manejo automático de validación, estados y errores
- * 
- * @example
- * ```tsx
- * // Subida de documentos PDF
- * <UploadButton
- *   onUpload={processDocument}
- *   fileConfig={{
- *     accept: ".pdf,application/pdf",
- *     maxSize: 10 * 1024 * 1024,
- *     validationMessage: "Solo archivos PDF de máximo 10MB"
- *   }}
- *   processingConfig={{
- *     steps: [
- *       { key: 'upload', title: 'Subir Archivo', description: 'Subiendo al servidor' },
- *       { key: 'text', title: 'Extraer Texto', description: 'Extrayendo contenido' },
- *       { key: 'embeddings', title: 'Generar Embeddings', description: 'Procesando IA' }
- *     ],
- *     processingText: "Procesando documento...",
- *     successText: "¡Documento procesado exitosamente!"
- *   }}
- *   onUploadSuccess={() => message.success("Subido correctamente")}
- * />
- * 
- * // Subida de imágenes
- * <UploadButton
- *   onUpload={processImage}
- *   fileConfig={{
- *     accept: ".jpg,.png,.gif",
- *     maxSize: 5 * 1024 * 1024
- *   }}
- *   processingConfig={{
- *     steps: [
- *       { key: 'upload', title: 'Subir Imagen', description: 'Cargando imagen' },
- *       { key: 'resize', title: 'Optimizar', description: 'Redimensionando' }
- *     ],
- *     successText: "¡Imagen cargada!"
- *   }}
- *   buttonConfig={{ showText: false, shape: "circle" }}
- * />
- * ```
- */
-const UploadButton: React.FC<UploadButtonProps> = ({
-  onUpload,
-  fileConfig,
-  processingConfig,
-  buttonConfig = {},
-  modalConfig = {},
-  onUploadStart,
-  onUploadSuccess,
-  onUploadError,
-  onModalClose,
-  disabled = false
-}) => {
-  // Estados internos
-  const [modalOpen, setModalOpen] = useState<boolean>(false);
-  const [uploading, setUploading] = useState<boolean>(false);
-  const [progress, setProgress] = useState<number>(0);
-  const [selectedFile, setSelectedFile] = useState<File | null>(null);
-  const [uploadSuccess, setUploadSuccess] = useState<boolean>(false);
-  const [currentStep, setCurrentStep] = useState<string>('');
-  const [error, setError] = useState<string | null>(null);
-  const [processingSteps, setProcessingSteps] = useState<ProcessingStepState[]>([]);
-  
-  // Hooks de tema y responsividad
-  const screens = useBreakpoint();
-  const isSmallScreen = !screens.lg;
-  const { token } = antTheme.useToken();
-  const { theme } = useThemeStore();
-  const isDark = theme === 'dark';
-
-  // Configuración por defecto del botón
-  const {
-    showText = true,
-    width,
-    height,
-    variant = 'fill',
-    size = 'large',
-    shape = 'default',
-    disabled: buttonDisabled = false,
-    className = ''
-  } = buttonConfig;
-
-  // Configuración por defecto del modal
-  const {
-    title = 'Cargar Nuevo Archivo',
-    width: modalWidth = 600
-  } = modalConfig;
-
-  // Configuración por defecto del procesamiento
-  const {
-    processingText = 'Procesando archivo...',
-    successText = '¡Archivo procesado exitosamente!'
-  } = processingConfig;
-
-<<<<<<< HEAD
-  // Color del componente
-  const FIXED_COLOR = token.colorBgElevated === '#141d47' ? '#5b6ef0' : '#1A2A80';
-
-=======
->>>>>>> 5d891f63
-  // Inicializar pasos de procesamiento
-  React.useEffect(() => {
-    setProcessingSteps(
-      processingConfig.steps.map(step => ({
-        ...step,
-        status: 'wait' as const
-      }))
-    );
-  }, [processingConfig.steps]);
-
-  // Mapeo de variantes a props de Ant Design
-  const getButtonProps = (): ButtonProps => {
-    const baseProps: ButtonProps = {
-      icon: <CloudUploadOutlined />,
-      size,
-      shape,
-      disabled: disabled || buttonDisabled || uploading,
-      className,
-      style: {
-        width,
-        height
-      }
-    };
-
-    switch (variant) {
-      case 'fill':
-        return { ...baseProps, type: 'primary' };
-      case 'ghost':
-        return { ...baseProps, ghost: true };
-      case 'text':
-        return { ...baseProps, type: 'text' };
-      case 'link':
-        return { ...baseProps, type: 'link' };
-      default:
-        return { ...baseProps, type: 'default' };
-    }
-  };
-
-  // Validar archivo
-  const validateFile = (file: File): string | null => {
-    // Verificar tipo de archivo
-    const acceptedTypes = fileConfig.accept.split(',').map(type => type.trim());
-    const isValidType = acceptedTypes.some(type => {
-      if (type.startsWith('.')) {
-        return file.name.toLowerCase().endsWith(type.toLowerCase());
-      }
-      return file.type === type;
-    });
-
-    if (!isValidType) {
-      return fileConfig.validationMessage || `Solo se permiten archivos: ${fileConfig.accept}`;
-    }
-
-    // Verificar tamaño
-    if (file.size > fileConfig.maxSize) {
-      const maxSizeMB = (fileConfig.maxSize / 1024 / 1024).toFixed(1);
-      return `El archivo es demasiado grande. Máximo permitido: ${maxSizeMB} MB`;
-    }
-
-    return null;
-  };
-
-  // Manejo del clic en el botón
-  const handleButtonClick = useCallback(() => {
-    setModalOpen(true);
-    resetUploader();
-  }, []);
-
-  // Manejo de selección de archivo
-  const handleFileSelect = (file: RcFile): boolean => {
-    const validationError = validateFile(file);
-    if (validationError) {
-      message.error(validationError);
-      return false;
-    }
-
-    setSelectedFile(file);
-    setError(null);
-    onUploadStart?.(file);
-    handleFileUpload(file);
-    return false; // Prevenir subida automática
-  };
-
-  // Procesamiento del archivo
-  const handleFileUpload = async (file: File) => {
-    try {
-      setUploading(true);
-      setProgress(0);
-      setError(null);
-      setUploadSuccess(false);
-
-      const result = await onUpload(file, (step, progress, message) => {
-        setCurrentStep(message);
-        setProgress(progress);
-        
-        // Actualizar el estado de los pasos
-        setProcessingSteps(prev => prev.map(s => {
-          if (s.key === step) {
-            return { ...s, status: progress === 100 ? 'finish' : 'process' };
-          } else if (prev.findIndex(ps => ps.key === step) > prev.findIndex(ps => ps.key === s.key)) {
-            return { ...s, status: 'wait' };
-          } else {
-            return { ...s, status: 'finish' };
-          }
-        }));
-      });
-
-      setUploadSuccess(true);
-      setUploading(false);
-      onUploadSuccess?.(result);
-
-    } catch (error) {
-      setUploading(false);
-      setProgress(0);
-      const errorMessage = error instanceof Error ? error.message : 'Error en el procesamiento';
-      setError(errorMessage);
-      
-      // Marcar el paso actual como error
-      setProcessingSteps(prev => prev.map(s => 
-        s.status === 'process' ? { ...s, status: 'error' } : s
-      ));
-      
-      onUploadError?.(error instanceof Error ? error : new Error(errorMessage));
-    }
-  };
-
-  // Selección manual de archivo
-  const handleManualSelect = () => {
-    const input = document.createElement('input');
-    input.type = 'file';
-    input.accept = fileConfig.accept;
-    input.onchange = (e) => {
-      const file = (e.target as HTMLInputElement).files?.[0];
-      if (file) {
-        const validationError = validateFile(file);
-        if (validationError) {
-          message.error(validationError);
-          return;
-        }
-        setSelectedFile(file);
-        setError(null);
-        onUploadStart?.(file);
-        handleFileUpload(file);
-      }
-    };
-    input.click();
-  };
-
-  // Cerrar modal
-  const handleCloseModal = useCallback(() => {
-    setModalOpen(false);
-    onModalClose?.();
-    // Reset después de cerrar para evitar parpadeos
-    setTimeout(resetUploader, 300);
-  }, [onModalClose]);
-
-  // Resetear uploader
-  const resetUploader = () => {
-    setSelectedFile(null);
-    setProgress(0);
-    setUploading(false);
-    setUploadSuccess(false);
-    setCurrentStep('');
-    setError(null);
-    setProcessingSteps(prev => prev.map(s => ({ ...s, status: 'wait' as const })));
-  };
-
-  // Renderizar pasos de procesamiento
-  const renderProcessingSteps = () => {
-    if (!uploading && !uploadSuccess) return null;
-
-    return (
-      <div style={{ marginTop: '24px' }}>
-<<<<<<< HEAD
-        <Title 
-          level={5} 
-          style={{ 
-            color: '#1A2A80', 
-            marginBottom: '16px',
-            fontSize: isSmallScreen ? '14px' : '16px'
-          }}
-        >
-=======
-        <Title level={5} style={{ color: 'var(--ant-color-text)', marginBottom: '16px' }}>
->>>>>>> 5d891f63
-          Progreso del Procesamiento
-        </Title>
-        <Steps 
-          direction={isSmallScreen ? "vertical" : "vertical"}
-          size={isSmallScreen ? "small" : "default"}
-          current={processingSteps.findIndex(s => s.status === 'process')}
-        >
-          {processingSteps.map((step) => (
-            <Step
-              key={step.key}
-              title={<span style={{ fontSize: isSmallScreen ? '12px' : '14px' }}>{step.title}</span>}
-              description={
-                <span style={{ fontSize: isSmallScreen ? '11px' : '12px' }}>
-                  {step.description}
-                </span>
-              }
-              status={step.status}
-              icon={
-                step.status === 'process' ? <LoadingOutlined /> :
-                step.status === 'error' ? <ExclamationCircleOutlined /> :
-                step.status === 'finish' ? <CheckCircleOutlined /> : undefined
-              }
-            />
-          ))}
-        </Steps>
-        
-        {currentStep && (
-          <Alert
-            message={currentStep}
-            type="info"
-            showIcon
-            style={{ 
-              marginTop: '16px',
-              fontSize: isSmallScreen ? '12px' : '14px'
-            }}
-          />
-        )}
-      </div>
-    );
-  };
-
-  return (
-    <>
-      {/* Botón de subida */}
-      <Button
-        {...getButtonProps()}
-        onClick={handleButtonClick}
-      >
-        {showText && 'Subir Archivo'}
-      </Button>
-
-      {/* Modal de subida */}
-      <Modal
-        title={
-          <div style={{ 
-            display: 'flex', 
-            alignItems: 'center', 
-<<<<<<< HEAD
-            color: isDark ? '#ffffff' : FIXED_COLOR,
-=======
-            color: 'var(--ant-color-text)',
->>>>>>> 5d891f63
-            fontSize: '18px',
-            fontWeight: '600'
-          }}>
-            {title}
-          </div>
-        }
-        open={modalOpen}
-        onCancel={handleCloseModal}
-        footer={null}
-        centered
-        width={modalWidth}
-        destroyOnClose={false}
-        styles={{
-          header: {
-<<<<<<< HEAD
-            backgroundColor: isDark ? token.colorBgContainer : '#f8f9ff',
-            borderBottom: `1px solid ${isDark ? token.colorBorder : '#e8eaed'}`
-          },
-          body: {
-            padding: isSmallScreen ? '16px' : '24px'
-=======
-            borderBottom: '1px solid var(--ant-color-border)'
->>>>>>> 5d891f63
-          }
-        }}
-      >
-        <div style={{ padding: isSmallScreen ? '16px 0' : '24px 0' }}>
-          {!uploading && !uploadSuccess ? (
-            <>
-              {/* Zona de arrastre */}
-              <Dragger
-                name="file"
-                multiple={false}
-                accept={fileConfig.accept}
-                beforeUpload={handleFileSelect}
-                showUploadList={false}
-                style={{
-<<<<<<< HEAD
-                  border: `2px dashed ${isDark ? token.colorBorder : '#7A85C1'}`,
-                  borderRadius: '8px',
-                  backgroundColor: isDark ? token.colorBgElevated : '#F8F9FB',
-                  padding: isSmallScreen ? '20px 16px' : '40px 20px',
-=======
-                  border: '2px dashed var(--ant-color-border)',
-                  borderRadius: '8px',
-                  backgroundColor: 'var(--ant-color-bg-container)',
-                  padding: '40px 20px',
->>>>>>> 5d891f63
-                  cursor: 'pointer'
-                }}
-              >
-                <p className="ant-upload-drag-icon">
-<<<<<<< HEAD
-                  <CloudUploadOutlined style={{ 
-                    fontSize: isSmallScreen ? '36px' : '48px', 
-                    color: isDark ? '#5b6ef0' : '#3B38A0' 
-                  }} />
-                </p>
-                <p className="ant-upload-text" style={{ 
-                  color: isDark ? '#ffffff' : '#1A2A80', 
-                  fontSize: isSmallScreen ? '14px' : '16px', 
-=======
-                  <CloudUploadOutlined style={{ fontSize: '48px', color: 'var(--ant-color-primary)' }} />
-                </p>
-                <p className="ant-upload-text" style={{ 
-                  color: 'var(--ant-color-text)', 
-                  fontSize: '16px', 
->>>>>>> 5d891f63
-                  fontWeight: '500',
-                  margin: isSmallScreen ? '12px 0 6px 0' : '16px 0 8px 0'
-                }}>
-                  {isSmallScreen ? 'Toca o arrastra aquí' : 'Haz clic o arrastra el archivo aquí'}
-                </p>
-                <p className="ant-upload-hint" style={{ 
-<<<<<<< HEAD
-                  color: isDark ? '#bfc7ff' : '#7A85C1',
-                  fontSize: isSmallScreen ? '12px' : '14px',
-                  margin: '0',
-                  padding: isSmallScreen ? '0 8px' : '0'
-=======
-                  color: 'var(--ant-color-text-secondary)',
-                  fontSize: '14px',
-                  margin: '0'
->>>>>>> 5d891f63
-                }}>
-                  {fileConfig.validationMessage || 
-                   `Archivos aceptados: ${fileConfig.accept}. Tamaño máximo: ${(fileConfig.maxSize / 1024 / 1024).toFixed(1)}MB`}
-                </p>
-              </Dragger>
-
-              <div style={{ textAlign: 'center', marginTop: '16px' }}>
-                <Button
-                  type="primary"
-                  icon={<PlusOutlined />}
-                  onClick={handleManualSelect}
-                  style={{
-                    backgroundColor: 'var(--ant-color-primary)',
-                    borderColor: 'var(--ant-color-primary)',
-                    borderRadius: '6px',
-                    fontWeight: '500'
-                  }}
-                  size={isSmallScreen ? "middle" : "large"}
-                >
-                  {isSmallScreen ? 'Seleccionar' : 'Seleccionar Archivo'}
-                </Button>
-              </div>
-            </>
-          ) : uploadSuccess ? (
-            <div style={{ 
-              textAlign: 'center', 
-<<<<<<< HEAD
-              padding: isSmallScreen ? '30px 16px' : '40px 20px',
-              backgroundColor: '#f6ffed',
-=======
-              padding: '40px 20px',
-              backgroundColor: 'var(--ant-color-success-bg)',
->>>>>>> 5d891f63
-              borderRadius: '8px',
-              border: '2px solid var(--ant-color-success)'
-            }}>
-              <CheckCircleOutlined style={{ 
-<<<<<<< HEAD
-                fontSize: isSmallScreen ? '48px' : '64px', 
-                color: '#52c41a', 
-                marginBottom: isSmallScreen ? '12px' : '16px',
-=======
-                fontSize: '64px', 
-                color: 'var(--ant-color-success)', 
-                marginBottom: '16px',
->>>>>>> 5d891f63
-                display: 'block'
-              }} />
-              
-              <Text style={{ 
-<<<<<<< HEAD
-                color: '#389e0d', 
-                fontSize: isSmallScreen ? '16px' : '18px', 
-=======
-                color: 'var(--ant-color-success)', 
-                fontSize: '18px', 
->>>>>>> 5d891f63
-                fontWeight: '600',
-                display: 'block',
-                marginBottom: '8px'
-              }}>
-                {successText}
-              </Text>
-
-              {selectedFile && (
-                <Text style={{ 
-<<<<<<< HEAD
-                  color: '#666', 
-                  fontSize: isSmallScreen ? '12px' : '14px',
-=======
-                  color: 'var(--ant-color-text-secondary)', 
-                  fontSize: '14px',
->>>>>>> 5d891f63
-                  display: 'block',
-                  marginBottom: '16px'
-                }}>
-                  "{selectedFile.name}" está listo
-                </Text>
-              )}
-
-              <Button
-                type="primary"
-                onClick={handleCloseModal}
-                style={{
-                  backgroundColor: 'var(--ant-color-success)',
-                  borderColor: 'var(--ant-color-success)',
-                  marginTop: '16px'
-                }}
-                size={isSmallScreen ? "middle" : "large"}
-              >
-                Cerrar
-              </Button>
-            </div>
-          ) : (
-            <div style={{ 
-              textAlign: 'center', 
-<<<<<<< HEAD
-              padding: isSmallScreen ? '30px 16px' : '40px 20px',
-              backgroundColor: isDark ? token.colorBgElevated : '#F8F9FB',
-              borderRadius: '8px',
-              border: `2px solid ${isDark ? token.colorBorder : '#7A85C1'}`
-            }}>
-              <FileAddOutlined style={{ 
-                fontSize: isSmallScreen ? '36px' : '48px', 
-                color: '#3B38A0', 
-                marginBottom: isSmallScreen ? '12px' : '16px' 
-              }} />
-              
-              {selectedFile && (
-                <div style={{ marginBottom: '16px' }}>
-                  <div style={{ 
-                    display: 'flex', 
-                    alignItems: 'center', 
-                    justifyContent: 'center', 
-                    marginBottom: '4px',
-                    flexWrap: isSmallScreen ? 'wrap' : 'nowrap'
-                  }}>
-                    <FileTextOutlined style={{ 
-                      color: '#1A2A80', 
-                      marginRight: '8px', 
-                      fontSize: isSmallScreen ? '14px' : '16px' 
-                    }} />
-                    <Text strong style={{ 
-                      color: '#1A2A80',
-                      fontSize: isSmallScreen ? '12px' : '14px',
-                      wordBreak: 'break-word',
-                      textAlign: 'center'
-                    }}>
-=======
-              padding: '40px 20px',
-              backgroundColor: 'var(--ant-color-bg-container)',
-              borderRadius: '8px',
-              border: '2px solid var(--ant-color-border)'
-            }}>
-              <FileAddOutlined style={{ fontSize: '48px', color: 'var(--ant-color-primary)', marginBottom: '16px' }} />
-              
-              {selectedFile && (
-                <div style={{ marginBottom: '16px' }}>
-                  <div style={{ display: 'flex', alignItems: 'center', justifyContent: 'center', marginBottom: '4px' }}>
-                    <FileTextOutlined style={{ color: 'var(--ant-color-primary)', marginRight: '8px', fontSize: '16px' }} />
-                    <Text strong style={{ color: 'var(--ant-color-text)' }}>
->>>>>>> 5d891f63
-                      {selectedFile.name}
-                    </Text>
-                  </div>
-                  <Text type="secondary" style={{ fontSize: isSmallScreen ? '11px' : '12px' }}>
-                    {(selectedFile.size / 1024 / 1024).toFixed(2)} MB
-                  </Text>
-                </div>
-              )}
-
-              <Text style={{ 
-<<<<<<< HEAD
-                color: '#1A2A80', 
-                fontSize: isSmallScreen ? '14px' : '16px', 
-=======
-                color: 'var(--ant-color-text)', 
-                fontSize: '16px', 
->>>>>>> 5d891f63
-                fontWeight: '500',
-                display: 'block',
-                marginBottom: '16px'
-              }}>
-                {processingText}
-              </Text>
-
-              <Progress
-                percent={progress}
-<<<<<<< HEAD
-                strokeColor="#3B38A0"
-                trailColor="#E6E6E6"
-                style={{ 
-                  maxWidth: isSmallScreen ? '250px' : '300px', 
-                  margin: '0 auto 24px auto' 
-                }}
-                size={isSmallScreen ? "small" : "default"}
-=======
-                strokeColor="var(--ant-color-primary)"
-                trailColor="var(--ant-color-bg-base)"
-                style={{ maxWidth: '300px', margin: '0 auto 24px auto' }}
->>>>>>> 5d891f63
-              />
-
-              {renderProcessingSteps()}
-
-              {error && (
-                <Alert
-                  message="Error en el procesamiento"
-                  description={error}
-                  type="error"
-                  showIcon
-                  style={{ 
-                    marginTop: '16px', 
-                    textAlign: 'left',
-                    fontSize: isSmallScreen ? '12px' : '14px'
-                  }}
-                  action={
-                    <Button 
-                      size={isSmallScreen ? "small" : "middle"} 
-                      onClick={resetUploader}
-                    >
-                      Reintentar
-                    </Button>
-                  }
-                />
-              )}
-            </div>
-          )}
-        </div>
-      </Modal>
-    </>
-  );
-};
-
-export default UploadButton;
-
-// Exportar tipos para uso externo
-export type { 
-  UploadButtonProps, 
-  FileConfig, 
-  ProcessingConfig, 
-  ProcessingStep, 
-  ButtonConfig, 
-  ModalConfig 
+import React, { useState, useCallback } from 'react';
+import { Button, Modal, Upload, Progress, Typography, Steps, Alert, message, Grid, theme as antTheme } from 'antd';
+import { 
+  CloudUploadOutlined, 
+  PlusOutlined, 
+  FileAddOutlined, 
+  CheckCircleOutlined,
+  LoadingOutlined,
+  ExclamationCircleOutlined,
+  FileTextOutlined
+} from '@ant-design/icons';
+import { useThemeStore } from '../../store/themeStore';
+import type { RcFile } from 'rc-upload/lib/interface';
+import type { ButtonProps } from 'antd';
+
+const { Dragger } = Upload;
+const { Text, Title } = Typography;
+const { Step } = Steps;
+const { useBreakpoint } = Grid;
+
+/**
+ * Configuración de un paso del procesamiento
+ */
+interface ProcessingStep {
+  /** Clave única del paso */
+  key: string;
+  /** Título del paso */
+  title: string;
+  /** Descripción del paso */
+  description: string;
+}
+
+/**
+ * Configuración de archivos aceptados
+ */
+interface FileConfig {
+  /** Tipos de archivo aceptados (ej: ".pdf", ".docx", ".jpg") */
+  accept: string;
+  /** Tamaño máximo en bytes */
+  maxSize: number;
+  /** Mensaje de validación personalizado */
+  validationMessage?: string;
+}
+
+/**
+ * Configuración del procesamiento
+ */
+interface ProcessingConfig {
+  /** Lista de pasos del procesamiento */
+  steps: ProcessingStep[];
+  /** Texto que aparece durante el procesamiento */
+  processingText?: string;
+  /** Texto de éxito al completar */
+  successText?: string;
+}
+
+/**
+ * Configuración del botón de subida
+ */
+interface ButtonConfig {
+  /** Mostrar texto "Subir Archivo" junto al ícono */
+  showText?: boolean;
+  /** Ancho del botón en píxeles */
+  width?: number;
+  /** Alto del botón en píxeles */
+  height?: number;
+  /** Estilo del botón */
+  variant?: 'fill' | 'ghost' | 'text' | 'link';
+  /** Tamaño del botón */
+  size?: 'small' | 'middle' | 'large';
+  /** Forma del botón */
+  shape?: 'default' | 'circle' | 'round';
+  /** Si el botón está deshabilitado */
+  disabled?: boolean;
+  /** Clases CSS adicionales */
+  className?: string;
+}
+
+/**
+ * Configuración del modal
+ */
+interface ModalConfig {
+  /** Título del modal */
+  title?: string;
+  /** Ancho del modal */
+  width?: number;
+}
+
+/**
+ * Estado interno de cada paso de procesamiento
+ */
+interface ProcessingStepState extends ProcessingStep {
+  status: 'wait' | 'process' | 'finish' | 'error';
+}
+
+/**
+ * Resultado de la subida de archivo
+ */
+interface UploadResult {
+  success: boolean;
+  fileUrl?: string;
+  fileId?: string;
+  [key: string]: unknown;
+}
+
+/**
+ * Props del componente UploadButton
+ */
+interface UploadButtonProps {
+  /** Función que se ejecuta para procesar el archivo */
+  onUpload: (
+    file: File, 
+    onProgress?: (step: string, progress: number, message: string) => void
+  ) => Promise<unknown>;
+  /** Configuración de archivos aceptados */
+  fileConfig: FileConfig;
+  /** Configuración del procesamiento */
+  processingConfig: ProcessingConfig;
+  /** Configuración del botón */
+  buttonConfig?: ButtonConfig;
+  /** Configuración del modal */
+  modalConfig?: ModalConfig;
+  /** Callback que se ejecuta antes de mostrar el modal */
+  onUploadStart?: (file: File) => void;
+  /** Callback que se ejecuta después de procesar exitosamente */
+  onUploadSuccess?: (result: unknown) => void;
+  /** Callback que se ejecuta si hay error en el procesamiento */
+  onUploadError?: (error: Error) => void;
+  /** Callback que se ejecuta cuando se cierra el modal */
+  onModalClose?: () => void;
+  /** Si el botón está deshabilitado externamente */
+  disabled?: boolean;
+}
+
+/**
+ * UploadButton - Componente reutilizable para subida de archivos con procesamiento
+ * 
+ * Este componente encapsula un botón de subida junto con un modal de carga y procesamiento.
+ * Maneja internamente todos los estados necesarios (loading, progreso, pasos, etc.)
+ * y proporciona callbacks para diferentes eventos del flujo de subida.
+ * 
+ * Características:
+ * - Color fijo: #1A2A80
+ * - Ícono fijo: CloudUploadOutlined
+ * - Modal con zona de arrastre y pasos de procesamiento configurables
+ * - Manejo automático de validación, estados y errores
+ * 
+ * @example
+ * ```tsx
+ * // Subida de documentos PDF
+ * <UploadButton
+ *   onUpload={processDocument}
+ *   fileConfig={{
+ *     accept: ".pdf,application/pdf",
+ *     maxSize: 10 * 1024 * 1024,
+ *     validationMessage: "Solo archivos PDF de máximo 10MB"
+ *   }}
+ *   processingConfig={{
+ *     steps: [
+ *       { key: 'upload', title: 'Subir Archivo', description: 'Subiendo al servidor' },
+ *       { key: 'text', title: 'Extraer Texto', description: 'Extrayendo contenido' },
+ *       { key: 'embeddings', title: 'Generar Embeddings', description: 'Procesando IA' }
+ *     ],
+ *     processingText: "Procesando documento...",
+ *     successText: "¡Documento procesado exitosamente!"
+ *   }}
+ *   onUploadSuccess={() => message.success("Subido correctamente")}
+ * />
+ * 
+ * // Subida de imágenes
+ * <UploadButton
+ *   onUpload={processImage}
+ *   fileConfig={{
+ *     accept: ".jpg,.png,.gif",
+ *     maxSize: 5 * 1024 * 1024
+ *   }}
+ *   processingConfig={{
+ *     steps: [
+ *       { key: 'upload', title: 'Subir Imagen', description: 'Cargando imagen' },
+ *       { key: 'resize', title: 'Optimizar', description: 'Redimensionando' }
+ *     ],
+ *     successText: "¡Imagen cargada!"
+ *   }}
+ *   buttonConfig={{ showText: false, shape: "circle" }}
+ * />
+ * ```
+ */
+const UploadButton: React.FC<UploadButtonProps> = ({
+  onUpload,
+  fileConfig,
+  processingConfig,
+  buttonConfig = {},
+  modalConfig = {},
+  onUploadStart,
+  onUploadSuccess,
+  onUploadError,
+  onModalClose,
+  disabled = false
+}) => {
+  // Estados internos
+  const [modalOpen, setModalOpen] = useState<boolean>(false);
+  const [uploading, setUploading] = useState<boolean>(false);
+  const [progress, setProgress] = useState<number>(0);
+  const [selectedFile, setSelectedFile] = useState<File | null>(null);
+  const [uploadSuccess, setUploadSuccess] = useState<boolean>(false);
+  const [currentStep, setCurrentStep] = useState<string>('');
+  const [error, setError] = useState<string | null>(null);
+  const [processingSteps, setProcessingSteps] = useState<ProcessingStepState[]>([]);
+  
+  // Hooks de tema y responsividad
+  const screens = useBreakpoint();
+  const isSmallScreen = !screens.lg;
+  const { token } = antTheme.useToken();
+  const { theme } = useThemeStore();
+  const isDark = theme === 'dark';
+
+  // Configuración por defecto del botón
+  const {
+    showText = true,
+    width,
+    height,
+    variant = 'fill',
+    size = 'large',
+    shape = 'default',
+    disabled: buttonDisabled = false,
+    className = ''
+  } = buttonConfig;
+
+  // Configuración por defecto del modal
+  const {
+    title = 'Cargar Nuevo Archivo',
+    width: modalWidth = 600
+  } = modalConfig;
+
+  // Configuración por defecto del procesamiento
+  const {
+    processingText = 'Procesando archivo...',
+    successText = '¡Archivo procesado exitosamente!'
+  } = processingConfig;
+
+  // Color del componente
+  const FIXED_COLOR = token.colorBgElevated === '#141d47' ? '#5b6ef0' : '#1A2A80';
+
+  // Inicializar pasos de procesamiento
+  React.useEffect(() => {
+    setProcessingSteps(
+      processingConfig.steps.map(step => ({
+        ...step,
+        status: 'wait' as const
+      }))
+    );
+  }, [processingConfig.steps]);
+
+  // Mapeo de variantes a props de Ant Design
+  const getButtonProps = (): ButtonProps => {
+    const baseProps: ButtonProps = {
+      icon: <CloudUploadOutlined />,
+      size,
+      shape,
+      disabled: disabled || buttonDisabled || uploading,
+      className,
+      style: {
+        width,
+        height
+      }
+    };
+
+    switch (variant) {
+      case 'fill':
+        return { ...baseProps, type: 'primary' };
+      case 'ghost':
+        return { ...baseProps, ghost: true };
+      case 'text':
+        return { ...baseProps, type: 'text' };
+      case 'link':
+        return { ...baseProps, type: 'link' };
+      default:
+        return { ...baseProps, type: 'default' };
+    }
+  };
+
+  // Validar archivo
+  const validateFile = (file: File): string | null => {
+    // Verificar tipo de archivo
+    const acceptedTypes = fileConfig.accept.split(',').map(type => type.trim());
+    const isValidType = acceptedTypes.some(type => {
+      if (type.startsWith('.')) {
+        return file.name.toLowerCase().endsWith(type.toLowerCase());
+      }
+      return file.type === type;
+    });
+
+    if (!isValidType) {
+      return fileConfig.validationMessage || `Solo se permiten archivos: ${fileConfig.accept}`;
+    }
+
+    // Verificar tamaño
+    if (file.size > fileConfig.maxSize) {
+      const maxSizeMB = (fileConfig.maxSize / 1024 / 1024).toFixed(1);
+      return `El archivo es demasiado grande. Máximo permitido: ${maxSizeMB} MB`;
+    }
+
+    return null;
+  };
+
+  // Manejo del clic en el botón
+  const handleButtonClick = useCallback(() => {
+    setModalOpen(true);
+    resetUploader();
+  }, []);
+
+  // Manejo de selección de archivo
+  const handleFileSelect = (file: RcFile): boolean => {
+    const validationError = validateFile(file);
+    if (validationError) {
+      message.error(validationError);
+      return false;
+    }
+
+    setSelectedFile(file);
+    setError(null);
+    onUploadStart?.(file);
+    handleFileUpload(file);
+    return false; // Prevenir subida automática
+  };
+
+  // Procesamiento del archivo
+  const handleFileUpload = async (file: File) => {
+    try {
+      setUploading(true);
+      setProgress(0);
+      setError(null);
+      setUploadSuccess(false);
+
+      const result = await onUpload(file, (step, progress, message) => {
+        setCurrentStep(message);
+        setProgress(progress);
+        
+        // Actualizar el estado de los pasos
+        setProcessingSteps(prev => prev.map(s => {
+          if (s.key === step) {
+            return { ...s, status: progress === 100 ? 'finish' : 'process' };
+          } else if (prev.findIndex(ps => ps.key === step) > prev.findIndex(ps => ps.key === s.key)) {
+            return { ...s, status: 'wait' };
+          } else {
+            return { ...s, status: 'finish' };
+          }
+        }));
+      });
+
+      setUploadSuccess(true);
+      setUploading(false);
+      onUploadSuccess?.(result);
+
+    } catch (error) {
+      setUploading(false);
+      setProgress(0);
+      const errorMessage = error instanceof Error ? error.message : 'Error en el procesamiento';
+      setError(errorMessage);
+      
+      // Marcar el paso actual como error
+      setProcessingSteps(prev => prev.map(s => 
+        s.status === 'process' ? { ...s, status: 'error' } : s
+      ));
+      
+      onUploadError?.(error instanceof Error ? error : new Error(errorMessage));
+    }
+  };
+
+  // Selección manual de archivo
+  const handleManualSelect = () => {
+    const input = document.createElement('input');
+    input.type = 'file';
+    input.accept = fileConfig.accept;
+    input.onchange = (e) => {
+      const file = (e.target as HTMLInputElement).files?.[0];
+      if (file) {
+        const validationError = validateFile(file);
+        if (validationError) {
+          message.error(validationError);
+          return;
+        }
+        setSelectedFile(file);
+        setError(null);
+        onUploadStart?.(file);
+        handleFileUpload(file);
+      }
+    };
+    input.click();
+  };
+
+  // Cerrar modal
+  const handleCloseModal = useCallback(() => {
+    setModalOpen(false);
+    onModalClose?.();
+    // Reset después de cerrar para evitar parpadeos
+    setTimeout(resetUploader, 300);
+  }, [onModalClose]);
+
+  // Resetear uploader
+  const resetUploader = () => {
+    setSelectedFile(null);
+    setProgress(0);
+    setUploading(false);
+    setUploadSuccess(false);
+    setCurrentStep('');
+    setError(null);
+    setProcessingSteps(prev => prev.map(s => ({ ...s, status: 'wait' as const })));
+  };
+
+  // Renderizar pasos de procesamiento
+  const renderProcessingSteps = () => {
+    if (!uploading && !uploadSuccess) return null;
+
+    return (
+      <div style={{ marginTop: '24px' }}>
+        <Title 
+          level={5} 
+          style={{ 
+            color: '#1A2A80', 
+            marginBottom: '16px',
+            fontSize: isSmallScreen ? '14px' : '16px'
+          }}
+        >
+          Progreso del Procesamiento
+        </Title>
+        <Steps 
+          direction={isSmallScreen ? "vertical" : "vertical"}
+          size={isSmallScreen ? "small" : "default"}
+          current={processingSteps.findIndex(s => s.status === 'process')}
+        >
+          {processingSteps.map((step) => (
+            <Step
+              key={step.key}
+              title={<span style={{ fontSize: isSmallScreen ? '12px' : '14px' }}>{step.title}</span>}
+              description={
+                <span style={{ fontSize: isSmallScreen ? '11px' : '12px' }}>
+                  {step.description}
+                </span>
+              }
+              status={step.status}
+              icon={
+                step.status === 'process' ? <LoadingOutlined /> :
+                step.status === 'error' ? <ExclamationCircleOutlined /> :
+                step.status === 'finish' ? <CheckCircleOutlined /> : undefined
+              }
+            />
+          ))}
+        </Steps>
+        
+        {currentStep && (
+          <Alert
+            message={currentStep}
+            type="info"
+            showIcon
+            style={{ 
+              marginTop: '16px',
+              fontSize: isSmallScreen ? '12px' : '14px'
+            }}
+          />
+        )}
+      </div>
+    );
+  };
+
+  return (
+    <>
+      {/* Botón de subida */}
+      <Button
+        {...getButtonProps()}
+        onClick={handleButtonClick}
+      >
+        {showText && 'Subir Archivo'}
+      </Button>
+
+      {/* Modal de subida */}
+      <Modal
+        title={
+          <div style={{ 
+            display: 'flex', 
+            alignItems: 'center', 
+            color: isDark ? '#ffffff' : FIXED_COLOR,
+            fontSize: '18px',
+            fontWeight: '600'
+          }}>
+            {title}
+          </div>
+        }
+        open={modalOpen}
+        onCancel={handleCloseModal}
+        footer={null}
+        centered
+        width={modalWidth}
+        destroyOnClose={false}
+        styles={{
+          header: {
+            backgroundColor: isDark ? token.colorBgContainer : '#f8f9ff',
+            borderBottom: `1px solid ${isDark ? token.colorBorder : '#e8eaed'}`
+          },
+          body: {
+            padding: isSmallScreen ? '16px' : '24px'
+          }
+        }}
+      >
+        <div style={{ padding: isSmallScreen ? '16px 0' : '24px 0' }}>
+          {!uploading && !uploadSuccess ? (
+            <>
+              {/* Zona de arrastre */}
+              <Dragger
+                name="file"
+                multiple={false}
+                accept={fileConfig.accept}
+                beforeUpload={handleFileSelect}
+                showUploadList={false}
+                style={{
+                  border: `2px dashed ${isDark ? token.colorBorder : '#7A85C1'}`,
+                  borderRadius: '8px',
+                  backgroundColor: isDark ? token.colorBgElevated : '#F8F9FB',
+                  padding: isSmallScreen ? '20px 16px' : '40px 20px',
+                  cursor: 'pointer'
+                }}
+              >
+                <p className="ant-upload-drag-icon">
+                  <CloudUploadOutlined style={{ 
+                    fontSize: isSmallScreen ? '36px' : '48px', 
+                    color: isDark ? '#5b6ef0' : '#3B38A0' 
+                  }} />
+                </p>
+                <p className="ant-upload-text" style={{ 
+                  color: isDark ? '#ffffff' : '#1A2A80', 
+                  fontSize: isSmallScreen ? '14px' : '16px', 
+                  fontWeight: '500',
+                  margin: isSmallScreen ? '12px 0 6px 0' : '16px 0 8px 0'
+                }}>
+                  {isSmallScreen ? 'Toca o arrastra aquí' : 'Haz clic o arrastra el archivo aquí'}
+                </p>
+                <p className="ant-upload-hint" style={{ 
+                  color: isDark ? '#bfc7ff' : '#7A85C1',
+                  fontSize: isSmallScreen ? '12px' : '14px',
+                  margin: '0',
+                  padding: isSmallScreen ? '0 8px' : '0'
+                }}>
+                  {fileConfig.validationMessage || 
+                   `Archivos aceptados: ${fileConfig.accept}. Tamaño máximo: ${(fileConfig.maxSize / 1024 / 1024).toFixed(1)}MB`}
+                </p>
+              </Dragger>
+
+              <div style={{ textAlign: 'center', marginTop: '16px' }}>
+                <Button
+                  type="primary"
+                  icon={<PlusOutlined />}
+                  onClick={handleManualSelect}
+                  style={{
+                    backgroundColor: 'var(--ant-color-primary)',
+                    borderColor: 'var(--ant-color-primary)',
+                    borderRadius: '6px',
+                    fontWeight: '500'
+                  }}
+                  size={isSmallScreen ? "middle" : "large"}
+                >
+                  {isSmallScreen ? 'Seleccionar' : 'Seleccionar Archivo'}
+                </Button>
+              </div>
+            </>
+          ) : uploadSuccess ? (
+            <div style={{ 
+              textAlign: 'center', 
+              padding: isSmallScreen ? '30px 16px' : '40px 20px',
+              backgroundColor: '#f6ffed',
+              borderRadius: '8px',
+              border: '2px solid var(--ant-color-success)'
+            }}>
+              <CheckCircleOutlined style={{ 
+                fontSize: isSmallScreen ? '48px' : '64px', 
+                color: '#52c41a', 
+                marginBottom: isSmallScreen ? '12px' : '16px',
+                display: 'block'
+              }} />
+              
+              <Text style={{ 
+                color: '#389e0d', 
+                fontSize: isSmallScreen ? '16px' : '18px', 
+                fontWeight: '600',
+                display: 'block',
+                marginBottom: '8px'
+              }}>
+                {successText}
+              </Text>
+
+              {selectedFile && (
+                <Text style={{ 
+                  color: '#666', 
+                  fontSize: isSmallScreen ? '12px' : '14px',
+                  display: 'block',
+                  marginBottom: '16px'
+                }}>
+                  "{selectedFile.name}" está listo
+                </Text>
+              )}
+
+              <Button
+                type="primary"
+                onClick={handleCloseModal}
+                style={{
+                  backgroundColor: 'var(--ant-color-success)',
+                  borderColor: 'var(--ant-color-success)',
+                  marginTop: '16px'
+                }}
+                size={isSmallScreen ? "middle" : "large"}
+              >
+                Cerrar
+              </Button>
+            </div>
+          ) : (
+            <div style={{ 
+              textAlign: 'center', 
+              padding: isSmallScreen ? '30px 16px' : '40px 20px',
+              backgroundColor: isDark ? token.colorBgElevated : '#F8F9FB',
+              borderRadius: '8px',
+              border: `2px solid ${isDark ? token.colorBorder : '#7A85C1'}`
+            }}>
+              <FileAddOutlined style={{ 
+                fontSize: isSmallScreen ? '36px' : '48px', 
+                color: '#3B38A0', 
+                marginBottom: isSmallScreen ? '12px' : '16px' 
+              }} />
+              
+              {selectedFile && (
+                <div style={{ marginBottom: '16px' }}>
+                  <div style={{ 
+                    display: 'flex', 
+                    alignItems: 'center', 
+                    justifyContent: 'center', 
+                    marginBottom: '4px',
+                    flexWrap: isSmallScreen ? 'wrap' : 'nowrap'
+                  }}>
+                    <FileTextOutlined style={{ 
+                      color: '#1A2A80', 
+                      marginRight: '8px', 
+                      fontSize: isSmallScreen ? '14px' : '16px' 
+                    }} />
+                    <Text strong style={{ 
+                      color: '#1A2A80',
+                      fontSize: isSmallScreen ? '12px' : '14px',
+                      wordBreak: 'break-word',
+                      textAlign: 'center'
+                    }}>
+                      {selectedFile.name}
+                    </Text>
+                  </div>
+                  <Text type="secondary" style={{ fontSize: isSmallScreen ? '11px' : '12px' }}>
+                    {(selectedFile.size / 1024 / 1024).toFixed(2)} MB
+                  </Text>
+                </div>
+              )}
+
+              <Text style={{ 
+                color: '#1A2A80', 
+                fontSize: isSmallScreen ? '14px' : '16px', 
+                fontWeight: '500',
+                display: 'block',
+                marginBottom: '16px'
+              }}>
+                {processingText}
+              </Text>
+
+              <Progress
+                percent={progress}
+                strokeColor="#3B38A0"
+                trailColor="#E6E6E6"
+                style={{ 
+                  maxWidth: isSmallScreen ? '250px' : '300px', 
+                  margin: '0 auto 24px auto' 
+                }}
+                size={isSmallScreen ? "small" : "default"}
+              />
+
+              {renderProcessingSteps()}
+
+              {error && (
+                <Alert
+                  message="Error en el procesamiento"
+                  description={error}
+                  type="error"
+                  showIcon
+                  style={{ 
+                    marginTop: '16px', 
+                    textAlign: 'left',
+                    fontSize: isSmallScreen ? '12px' : '14px'
+                  }}
+                  action={
+                    <Button 
+                      size={isSmallScreen ? "small" : "middle"} 
+                      onClick={resetUploader}
+                    >
+                      Reintentar
+                    </Button>
+                  }
+                />
+              )}
+            </div>
+          )}
+        </div>
+      </Modal>
+    </>
+  );
+};
+
+export default UploadButton;
+
+// Exportar tipos para uso externo
+export type { 
+  UploadButtonProps, 
+  FileConfig, 
+  ProcessingConfig, 
+  ProcessingStep, 
+  ButtonConfig, 
+  ModalConfig,
+  UploadResult 
 };