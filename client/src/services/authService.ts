import jsonInstance from "../api/jsonIntance";
<<<<<<< HEAD
import apiClient from "../api/apiClient";
import type { LoginPayload, LoginResponse } from "../types/auth";
=======
import type {
  LoginPayload,
  LoginResponse,
  ForgotPasswordPayload,
} from "../types/auth";
>>>>>>> 16c1532f
import { ApiError } from "../utils/errors";
import { saveAuth } from "../utils/storage";

export const logout = () => {};

export const login = async (payload: LoginPayload) => {
  try {
    const response = await apiClient.post<LoginResponse>(
      "/auth/login",
      payload
    );
    saveAuth(response.data);
    return response.data;
  } catch (error) {
    throw new ApiError("Error al iniciar sesión", 401, error);
  }
};

<<<<<<< HEAD
export const meAPI = async (token: string) => {
  try {
    const response = await apiClient.get("/auth/me", {
      headers: {
        Authorization: `Bearer ${token}`, 
      },
    });
    return response.data; 
  } catch (error) {
    throw new ApiError("Error al obtener información del usuario", 401, error);
=======
export const forgotPassword = async (payload: ForgotPasswordPayload) => {
  try {
    await jsonInstance.post("/auth/forgot-password", payload);
  } catch (error) {
    throw new ApiError("Error al enviar el correo", 400, error);
>>>>>>> 16c1532f
  }
};<|MERGE_RESOLUTION|>--- conflicted
+++ resolved
@@ -1,14 +1,10 @@
 import jsonInstance from "../api/jsonIntance";
-<<<<<<< HEAD
 import apiClient from "../api/apiClient";
-import type { LoginPayload, LoginResponse } from "../types/auth";
-=======
 import type {
   LoginPayload,
   LoginResponse,
   ForgotPasswordPayload,
 } from "../types/auth";
->>>>>>> 16c1532f
 import { ApiError } from "../utils/errors";
 import { saveAuth } from "../utils/storage";
 
@@ -27,7 +23,14 @@
   }
 };
 
-<<<<<<< HEAD
+export const forgotPassword = async (payload: ForgotPasswordPayload) => {
+  try {
+    await jsonInstance.post("/auth/forgot-password", payload);
+  } catch (error) {
+    throw new ApiError("Error al enviar el correo", 400, error);
+  }
+};
+
 export const meAPI = async (token: string) => {
   try {
     const response = await apiClient.get("/auth/me", {
@@ -38,12 +41,5 @@
     return response.data; 
   } catch (error) {
     throw new ApiError("Error al obtener información del usuario", 401, error);
-=======
-export const forgotPassword = async (payload: ForgotPasswordPayload) => {
-  try {
-    await jsonInstance.post("/auth/forgot-password", payload);
-  } catch (error) {
-    throw new ApiError("Error al enviar el correo", 400, error);
->>>>>>> 16c1532f
   }
 };