import api from './api/instance';

const USE_MOCK = String(import.meta.env.VITE_API_MOCK || 'false') === 'true';

export type GeneratedQuestion =
  | { id: string; type: 'multiple_choice'; text: string; options: string[]; include: boolean }
  | { id: string; type: 'true_false'; text: string; include: boolean }
  | { id: string; type: 'open_analysis'; text: string; imageUrl?: string; options?: string[]; include: boolean }
  | { id: string; type: 'open_exercise'; text: string; include: boolean };

const TEXT_KEYS = ['text', 'statement', 'question', 'prompt', 'enunciado', 'descripcion', 'description', 'body', 'content'];
const OPT_KEYS = ['options', 'choices', 'alternativas', 'opciones', 'answers'];

function pickTextLike(q: any): string {
  for (const k of TEXT_KEYS) {
    const v = q?.[k];
    if (typeof v === 'string' && v.trim()) return v.trim();
  }
  return '';
}
function pickOptionsLike(q: any): string[] | undefined {
  for (const k of OPT_KEYS) {
    const v = q?.[k];
    if (Array.isArray(v) && v.length) return v.map(String);
  }
  return undefined;
}

function mockQuestions(): GeneratedQuestion[] {
  return [
    {
      id: 'q1',
      type: 'multiple_choice',
      text: '¿Cuál es la derivada de f(x) = 3x² + 2x - 5?',
      options: ['6x + 2', '3x + 2', '6x² + 2', '3x² + 2x'],
      include: true,
    },
    {
      id: 'q2',
      type: 'true_false',
      text: 'El Teorema Fundamental del Cálculo conecta derivación e integración.',
      include: true,
    },
    {
      id: 'q3',
      type: 'open_exercise',
      text: 'Resuelve la integral indefinida: ∫(4x³ - 3x² + 6x - 2) dx',
      include: true,
    },
    {
      id: 'q4',
      type: 'open_analysis',
      text: 'Analiza la siguiente gráfica y elige la interpretación correcta.',
      options: ['La velocidad aumenta', 'El movimiento es uniforme', 'La aceleración es negativa'],
      include: true,
    },
  ];
}
function toSpanishDifficulty(input?: unknown): 'fácil' | 'medio' | 'difícil' {
  const s = String(input ?? 'medio').toLowerCase();
  if (['easy', 'facil', 'fácil'].includes(s)) return 'fácil';
  if (['hard', 'dificil', 'difícil'].includes(s)) return 'difícil';
  return 'medio';
}

function buildQuestionsDto(input: Record<string, unknown> = {}) {
  const subject = String(input.subject ?? input.topic ?? 'Tema general');
  const difficulty = toSpanishDifficulty(input.difficulty);

  const distribution = {
    multiple_choice: Math.max(0, Number((input as any).distribution?.multiple_choice ?? 0) || 0),
    true_false: Math.max(0, Number((input as any).distribution?.true_false ?? 0) || 0),
    open_analysis: Math.max(0, Number((input as any).distribution?.open_analysis ?? 0) || 0),
    open_exercise: Math.max(0, Number((input as any).distribution?.open_exercise ?? 0) || 0),
  };

  const totalQuestions =
    distribution.multiple_choice +
    distribution.true_false +
    distribution.open_analysis +
    distribution.open_exercise;

  if (totalQuestions < 1) {
    throw new Error('La distribución debe contener al menos 1 pregunta en total.');
  }

  const reference =
    input.reference != null ? String(input.reference) : undefined;

  const instruction = [
    'RESPONDE EXCLUSIVAMENTE EN ESPAÑOL NEUTRO (es).',
    'Genera preguntas claras, concisas y SIN texto en inglés.',
    'Respeta EXACTAMENTE la distribución por tipo indicada.',
    `Tema/Materia: ${subject}`,
    reference ? `Contexto: ${reference}` : '',
  ]
    .filter(Boolean)
    .join('\n');

  return {
    subject,
    difficulty,      
    totalQuestions,  
    reference,
    distribution,    
    language: 'es',  
    strict: true,    
    instruction,     
  };
}

function looksSpanish(text: string): boolean {
  const t = (text || '').toLowerCase();
  const cues = [' el ', ' la ', ' los ', ' las ', ' de ', ' y ', ' que ', '¿', '¡', 'ción', 'á', 'é', 'í', 'ó', 'ú'];
  return cues.some((c) => t.includes(c));
}
function looksEnglish(text: string): boolean {
  const t = (text || '').toLowerCase();
  const hints = [
    'which of the following', 'true or false', 'explain the', 'following', 'which',
    'statement', 'algorithm', 'always', 'finite', 'time', 'hardware', 'unique solution',
    'dot product', 'determinant', 'matrix', 'gauss', 'explain how',
  ];
  return hints.some((w) => t.includes(w));
}
function forceSpanish<T extends GeneratedQuestion>(q: T, subject: string): T {
  const textIsEs = looksSpanish(q.text) && !looksEnglish(q.text);
  const id = `${q.id}`;
  if (textIsEs) {
    if (q.type === 'multiple_choice') {
      const opts = (q as any).options as string[] | undefined;
      if (opts && opts.some((o) => looksEnglish(o) && !looksSpanish(o))) {
        (q as any).options = ['Opción A', 'Opción B', 'Opción C', 'Opción D'];
      }
    }
    return q;
  }

  if (q.type === 'multiple_choice') {
    return {
      id,
      type: 'multiple_choice',
      text: `¿Cuál de las siguientes afirmaciones es correcta sobre ${subject}?`,
      options: ['Opción A', 'Opción B', 'Opción C', 'Opción D'],
      include: true,
    } as T;
  }
  if (q.type === 'true_false') {
    return {
      id,
      type: 'true_false',
      text: `Indica si la siguiente afirmación es verdadera o falsa sobre ${subject}.`,
      include: true,
    } as T;
  }
  if (q.type === 'open_analysis') {
    const opts = (q as any).options as string[] | undefined;
    const optionsEs = Array.isArray(opts) ? opts.filter((o) => looksSpanish(o) && !looksEnglish(o)) : undefined;
    return {
      id,
      type: 'open_analysis',
      text: `Analiza el siguiente aspecto de ${subject} y justifica tu razonamiento en español.`,
      options: optionsEs && optionsEs.length ? optionsEs : undefined,
      include: true,
    } as T;
  }

  return {
    id,
    type: 'open_exercise',
    text: `Resuelve un ejercicio relacionado con ${subject} y explica cada paso en español.`,
    include: true,
  } as T;
}

function makePlaceholders(opts: {
  type: GeneratedQuestion['type'];
  count: number;
  subject: string;
  startIndex: number;
}): GeneratedQuestion[] {
  const { type, count, subject, startIndex } = opts;
  const out: GeneratedQuestion[] = [];
  for (let i = 0; i < count; i++) {
    const id = `ph_${type}_${startIndex + i}_${Date.now()}`;
    if (type === 'multiple_choice') {
      out.push({
        id,
        type: 'multiple_choice',
        text: `Pregunta de opción múltiple sobre ${subject}.`,
        options: ['Opción A', 'Opción B', 'Opción C', 'Opción D'],
        include: true,
      });
    } else if (type === 'true_false') {
      out.push({
        id,
        type: 'true_false',
        text: `Afirmación de verdadero/falso sobre ${subject}.`,
        include: true,
      });
    } else if (type === 'open_analysis') {
      out.push({
        id,
        type: 'open_analysis',
        text: `Pregunta de análisis abierto acerca de ${subject}.`,
        include: true,
      });
    } else {
      out.push({
        id,
        type: 'open_exercise',
        text: `Ejercicio abierto relacionado con ${subject}.`,
        include: true,
      });
    }
  }
  return out;
}

function orderByType(items: GeneratedQuestion[]) {
  const order = ['multiple_choice', 'true_false', 'open_analysis', 'open_exercise'] as const;
  const idx = (t: GeneratedQuestion['type']) => order.indexOf(t as any);
  return [...items].sort((a, b) => idx(a.type) - idx(b.type));
}

function normalizeItem(q: any, ts: number, i: number, fallbackType?: GeneratedQuestion['type']): GeneratedQuestion {
<<<<<<< HEAD
  const type = String(q?.type ?? fallbackType ?? '').trim();
  const text = pickTextLike(q);
  const imageUrl = q?.imageUrl ?? q?.image_url ?? undefined;
  const options = pickOptionsLike(q);
=======
  const rawType = String(q?.type ?? fallbackType ?? 'open_analysis').trim();
  const type = (rawType === 'boolean' ? 'true_false' : rawType) as GeneratedQuestion['type'];
  const text = pickTextLike(q);
  const imageUrl = q?.imageUrl ?? q?.image_url ?? undefined;
  const options = pickOptionsLike(q);

  const makeId = (idx: number) => `q_${ts}_${type}_${idx}`; 
>>>>>>> 62bf47ae

  if (type === 'multiple_choice') {
    return { id: makeId(i), type: 'multiple_choice', text, options: options ?? [], include: true };
  }
  if (type === 'true_false') {
    return { id: makeId(i), type: 'true_false', text, include: true };
  }
  if (type === 'open_exercise') {
    return { id: makeId(i), type: 'open_exercise', text, include: true };
  }
<<<<<<< HEAD
  return { id: `q_${ts}_${i}`, type: 'open_analysis', text, imageUrl, options: options ?? undefined, include: true };
=======
  return { id: makeId(i), type: 'open_analysis', text, imageUrl, options: options ?? undefined, include: true };
>>>>>>> 62bf47ae
}

export async function generateQuestions(input: Record<string, unknown>): Promise<GeneratedQuestion[]> {
  if (USE_MOCK) return mockQuestions();

  const dto = buildQuestionsDto(input ?? {});
  const wanted = dto.distribution;
  const subject = dto.subject;

  const res = await api.post('/exams/questions', dto);
  const payload = (res as any)?.data;

  const grouped =
    payload?.questions ??
    payload?.data?.questions ??
    (Array.isArray(payload) ? payload : null);

  if (!grouped) {
    throw new Error(payload?.message ?? 'Respuesta del servidor no válida.');
  }

  const ts = Date.now();
  let normalized: GeneratedQuestion[] = [];

  if (Array.isArray(grouped)) {
    normalized = grouped.map((q: any, i: number) => normalizeItem(q, ts, i));
  } else {
    const mcq = Array.isArray(grouped.multiple_choice) ? grouped.multiple_choice : [];
    const tf = Array.isArray(grouped.true_false) ? grouped.true_false : [];
    const oa = Array.isArray(grouped.open_analysis) ? grouped.open_analysis : [];
    const oe = Array.isArray(grouped.open_exercise) ? grouped.open_exercise : [];

    normalized = [
      ...mcq.map((q: any, i: number) => normalizeItem(q, ts, i, 'multiple_choice')),
      ...tf.map((q: any, i: number) => normalizeItem(q, ts, i, 'true_false')),
      ...oa.map((q: any, i: number) => normalizeItem(q, ts, i, 'open_analysis')),
      ...oe.map((q: any, i: number) => normalizeItem(q, ts, i, 'open_exercise')),
    ];
  }
  const spanish = normalized.map((q) => forceSpanish(q, subject));

  const byType = {
    multiple_choice: spanish.filter((q) => q.type === 'multiple_choice'),
    true_false: spanish.filter((q) => q.type === 'true_false'),
    open_analysis: spanish.filter((q) => q.type === 'open_analysis'),
    open_exercise: spanish.filter((q) => q.type === 'open_exercise'),
  };

  const out: GeneratedQuestion[] = [];

  (['multiple_choice', 'true_false', 'open_analysis', 'open_exercise'] as const).forEach((t) => {
    const want = wanted[t];
    const have = byType[t];

    if (want <= 0) return;

    if (have.length >= want) {
      out.push(...have.slice(0, want));
    } else {
      out.push(...have);
      const missing = want - have.length;
      out.push(...makePlaceholders({ type: t, count: missing, subject, startIndex: have.length }));
    }
  });

  const final = orderByType(out).slice(0, dto.totalQuestions);
  return final;
}

export async function createExam(payload: any): Promise<any> {
  if (USE_MOCK) {
    return { ok: true, data: { id: `exam_${Date.now()}`, ...payload } };
  }
  const res = await api.post('/exams', payload);
  return (res as any)?.data ?? res;
}

export type CreateExamApprovedInput = {
  courseId?: string;                
  title: string;
  status?: 'Guardado' | 'Publicado';
  content?: {
    subject?: string;
    difficulty?: string;
    createdAt?: string;
    questions: Array<{
      id: string;
      type: 'multiple_choice' | 'true_false' | 'open_analysis' | 'open_exercise';
      text: string;
      options?: string[];
    }>;
  };
  questions?: Array<{
    id: string;
    type: 'multiple_choice' | 'true_false' | 'open_analysis' | 'open_exercise';
    text: string;
    options?: string[];
  }>;
};

export async function createExamApproved(input: CreateExamApprovedInput) {
  const body = input.content
    ? {
        title: input.title,
        courseId: input.courseId,            
        status: input.status ?? 'Guardado',
        content: input.content,
      }
    : {
        title: input.title,
        courseId: input.courseId,            
        status: input.status ?? 'Guardado',
        content: {
          subject: 'Tema general',
          difficulty: 'medio',
          createdAt: new Date().toISOString(),
          questions: (input.questions ?? []).map((q) => ({
            id: String(q.id),
            type: q.type,
            text: String(q.text ?? ''),
            options: Array.isArray(q.options) ? q.options.map(String) : undefined,
          })),
        },
      };

  const { data } = await api.post('/exams/approved', body);
  return data?.data ?? data;
}

export async function quickSaveExam(p: { title: string; questions: any[]; content?: any; courseId?: string; teacherId?: string }) {
  const body = p.content
    ? p
    : {
        title: p.title,
        content: {
          subject: 'Tema general',
          difficulty: 'medio',
          createdAt: new Date().toISOString(),
          questions: (p.questions ?? []).map((q: any, i: number) => ({
            id: String(q?.id ?? `q_${Date.now()}_${i}`),
            type: String(q?.type),
            text: String(q?.text ?? ''),
            options: Array.isArray(q?.options) ? q.options.map(String) : undefined,
          })),
        },
        ...(p.courseId ? { courseId: p.courseId } : {}),
        ...(p.teacherId ? { teacherId: p.teacherId } : {}),
      };

  const { data } = await api.post('/exams/quick-save', body);
  return data?.data ?? data;
}

export type CourseExamRow = {
  id: number | string;
  title: string;
  status: string;
  createdAt?: string;
  updatedAt?: string;
};

export async function listCourseExams(courseId: string): Promise<CourseExamRow[]> {
  const { data } = await api.get(`/courses/${courseId}/exams`);
  const rows = data?.data ?? data ?? [];
  return Array.isArray(rows) ? rows : [];
}

export default { generateQuestions, createExam, createExamApproved };<|MERGE_RESOLUTION|>--- conflicted
+++ resolved
@@ -224,12 +224,6 @@
 }
 
 function normalizeItem(q: any, ts: number, i: number, fallbackType?: GeneratedQuestion['type']): GeneratedQuestion {
-<<<<<<< HEAD
-  const type = String(q?.type ?? fallbackType ?? '').trim();
-  const text = pickTextLike(q);
-  const imageUrl = q?.imageUrl ?? q?.image_url ?? undefined;
-  const options = pickOptionsLike(q);
-=======
   const rawType = String(q?.type ?? fallbackType ?? 'open_analysis').trim();
   const type = (rawType === 'boolean' ? 'true_false' : rawType) as GeneratedQuestion['type'];
   const text = pickTextLike(q);
@@ -237,7 +231,6 @@
   const options = pickOptionsLike(q);
 
   const makeId = (idx: number) => `q_${ts}_${type}_${idx}`; 
->>>>>>> 62bf47ae
 
   if (type === 'multiple_choice') {
     return { id: makeId(i), type: 'multiple_choice', text, options: options ?? [], include: true };
@@ -248,11 +241,7 @@
   if (type === 'open_exercise') {
     return { id: makeId(i), type: 'open_exercise', text, include: true };
   }
-<<<<<<< HEAD
-  return { id: `q_${ts}_${i}`, type: 'open_analysis', text, imageUrl, options: options ?? undefined, include: true };
-=======
   return { id: makeId(i), type: 'open_analysis', text, imageUrl, options: options ?? undefined, include: true };
->>>>>>> 62bf47ae
 }
 
 export async function generateQuestions(input: Record<string, unknown>): Promise<GeneratedQuestion[]> {
