--- conflicted
+++ resolved
@@ -1,11 +1,3 @@
-<<<<<<< HEAD
-import { BrowserRouter, Route, Routes } from "react-router-dom";
-import { ClassMenu } from "../pages/clasesMenu";
-import { StudentsCurso } from "../pages/estudiantesPerClase";
-import Login from "../pages/Login";
-import UploadPdfPage from "../pages/UploadPdfPage";
-import { DocumentsPage } from "../pages/repository/DocumentsPage";
-=======
 import { BrowserRouter, Route, Routes, Navigate} from "react-router-dom";
 import { ClassMenu } from "../pages/clasesMenu"
 import { StudentsCurso } from "../pages/estudiantesPerClase"
@@ -14,21 +6,12 @@
 import Interview from "../pages/interview";
 import Login from "../pages/Login"
 import ExamsCreatePage from "../pages/exams/ExamCreatePage";
-
->>>>>>> 73b61006
+import UploadPdfPage from "../pages/UploadPdfPage";
+import { DocumentsPage } from "../pages/repository/DocumentsPage";
 
 export const AppRoutes = () => {
   return (
     <BrowserRouter>
-<<<<<<< HEAD
-      <Routes>
-        <Route path="/" element={<ClassMenu />} />
-        <Route path="/login" element={<Login />} />
-        <Route path="curso/:id" element={<StudentsCurso />} />
-        <Route path="/upload-pdf" element={<UploadPdfPage />} />
-        <Route path="/documents" element={<DocumentsPage />} />
-      </Routes>
-=======
     <Routes>
       <Route path="/" element={<ClassMenu/>}/>
       <Route path="/login" element={<Login />} />
@@ -39,9 +22,10 @@
       <Route path="/" element={<Navigate to="/exams/create" replace />} />
       <Route path="/exams/create" element={<ExamsCreatePage />} />
       <Route path="*" element={<Navigate to="/exams/create" replace />} />
+      <Route path="/upload-pdf" element={<UploadPdfPage />} />
+      <Route path="/documents" element={<DocumentsPage />} />
+
     </Routes>
-
->>>>>>> 73b61006
     </BrowserRouter>
   );
 };