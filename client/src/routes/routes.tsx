import { BrowserRouter, Route, Routes, Navigate } from "react-router-dom";
import { StudentProfile } from "../pages/reinforcement";
import Exam from "../pages/exam";
import Interview from "../pages/interview";
import Login from "../pages/Login";
import ExamsCreatePage from "../pages/exams/ExamCreatePage";
import UploadPdfPage from "../pages/UploadPdfPage";
import { DocumentsPage } from "../pages/repository/DocumentsPage";
import PublicRoute from "./PublicRoute";
import PrivateRoute from "./PrivateRoute";
import AppLayout from "../layouts/AppLayout";
import DashboardPage from "../pages/dashboard/DashboardPage";
import AiQuestionsPage from "../pages/exams/AiQuestionsPage";

export const AppRoutes = () => {
  return (
    <BrowserRouter>
      <Routes>
        <Route element={<PublicRoute />}>
          <Route path="/login" element={<Login />} />
        </Route>

<<<<<<< HEAD
        {/* <Route element={<PrivateRoute />}> */}
=======

        <Route element={<PrivateRoute />}>
>>>>>>> 23c06a75
          <Route element={<AppLayout />}>
            <Route path="/" element={<Navigate to="/exams/create" replace />} />
            <Route path="/reinforcement" element={<StudentProfile />} />
            <Route path="/exam" element={<Exam />} />
            <Route path="/interview" element={<Interview />} />
            <Route path="/exams/create" element={<ExamsCreatePage />} />
            <Route path="/upload-pdf" element={<UploadPdfPage />} />
            <Route path="/documents" element={<DocumentsPage />} />
            <Route path="/dashboard" element={<DashboardPage />} />
            <Route path="/exams/ai" element={<AiQuestionsPage />} />
            <Route path="*" element={<Navigate to="/exams/create" replace />} />
          </Route>
        {/* </Route> */}
      </Routes>
    </BrowserRouter>
  );
};<|MERGE_RESOLUTION|>--- conflicted
+++ resolved
@@ -16,16 +16,13 @@
   return (
     <BrowserRouter>
       <Routes>
+        {/* Rutas públicas */}
         <Route element={<PublicRoute />}>
           <Route path="/login" element={<Login />} />
         </Route>
 
-<<<<<<< HEAD
-        {/* <Route element={<PrivateRoute />}> */}
-=======
-
+        {/* Rutas privadas */}
         <Route element={<PrivateRoute />}>
->>>>>>> 23c06a75
           <Route element={<AppLayout />}>
             <Route path="/" element={<Navigate to="/exams/create" replace />} />
             <Route path="/reinforcement" element={<StudentProfile />} />
@@ -38,7 +35,7 @@
             <Route path="/exams/ai" element={<AiQuestionsPage />} />
             <Route path="*" element={<Navigate to="/exams/create" replace />} />
           </Route>
-        {/* </Route> */}
+        </Route> 
       </Routes>
     </BrowserRouter>
   );
