--- conflicted
+++ resolved
@@ -1,8 +1,4 @@
 import { BrowserRouter, Route, Routes, Navigate} from "react-router-dom";
-<<<<<<< HEAD
-import ExamsCreatePage from "../pages/exams/ExamCreatePage";
-=======
->>>>>>> f2fb0418
 import { ClassMenu } from "../pages/clasesMenu"
 import { StudentsCurso } from "../pages/estudiantesPerClase"
 import { StudentProfile } from "../pages/reinforcement";
@@ -26,14 +22,10 @@
       <Route path="/" element={<Navigate to="/exams/create" replace />} />
       <Route path="/exams/create" element={<ExamsCreatePage />} />
       <Route path="*" element={<Navigate to="/exams/create" replace />} />
-<<<<<<< HEAD
-    </Routes>
-=======
       <Route path="/upload-pdf" element={<UploadPdfPage />} />
       <Route path="/documents" element={<DocumentsPage />} />
->>>>>>> f2fb0418
 
     </Routes>
     </BrowserRouter>
   );
-}+};