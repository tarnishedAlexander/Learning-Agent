--- conflicted
+++ resolved
@@ -1,36 +1,26 @@
-<<<<<<< HEAD
+
 // client/src/routes/routes.tsx
-import { BrowserRouter, Route, Routes } from "react-router-dom";
-import { ClassMenu } from "../pages/clasesMenu";
-import { StudentsCurso } from "../pages/estudiantesPerClase";
+import { BrowserRouter, Route, Routes } from "react-router-dom"
+import { ClassMenu } from "../pages/clasesMenu"
+import { StudentsCurso } from "../pages/estudiantesPerClase"
 import { StudentProfile } from "../pages/reforzamiento";
 import Examenes from "../pages/examenes";
 import Entrevistas from "../pages/entrevistas";
-=======
-import { BrowserRouter, Route, Routes } from "react-router-dom"
-import { ClassMenu } from "../pages/clasesMenu"
-import { StudentsCurso } from "../pages/estudiantesPerClase"
 import Login from "../pages/Login"
->>>>>>> 95e05bcf
+
 
 export const AppRoutes = () => {
   return (
     <BrowserRouter>
-<<<<<<< HEAD
-      <Routes>
-        <Route path="/" element={<ClassMenu />} />
-        <Route path="curso/:id" element={<StudentsCurso />} />
-        <Route path="/reforzamiento" element={<StudentProfile />} />
-        <Route path="/examenes" element={<Examenes />} />
-        <Route path="/entrevistas" element={<Entrevistas />} />
-      </Routes>
-=======
     <Routes>
       <Route path="/" element={<ClassMenu/>}/>
       <Route path="/login" element={<Login />} />
       <Route path="curso/:id" element={<StudentsCurso />} />
+      <Route path="/reforzamiento" element={<StudentProfile />} />
+      <Route path="/examenes" element={<Examenes />} />
+      <Route path="/entrevistas" element={<Entrevistas />} />
     </Routes>
->>>>>>> 95e05bcf
+
     </BrowserRouter>
   );
 };