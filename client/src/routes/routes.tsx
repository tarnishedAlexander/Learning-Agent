--- conflicted
+++ resolved
@@ -16,11 +16,6 @@
 import SettingsPage from "../pages/settings/SettingsPage";
 import { TeacherCoursePage } from "../pages/courses/TeacherCoursePage";
 import { CoursePeriodsPage } from "../pages/courses/CoursePeriodsPage";
-<<<<<<< HEAD
-import PrivateRoute from "./PrivateRoute";
-
-=======
->>>>>>> ac7884ea
 export const AppRoutes = () => {
   return (
     <BrowserRouter>
