<<<<<<< HEAD
import { BrowserRouter, Route, Routes, Navigate} from "react-router-dom";
import ExamsCreatePage from "../pages/exams/ExamCreatePage";
//import { ClassMenu } from "../pages/clasesMenu"
//import { StudentsCurso } from "../pages/estudiantesPerClase"
//import Login from "../pages/Login"

export function AppRoutes  () {
  return (
    <BrowserRouter>
    <Routes>
      <Route path="/" element={<Navigate to="/exams/create" replace />} />
      <Route path="/exams/create" element={<ExamsCreatePage />} />
      <Route path="*" element={<Navigate to="/exams/create" replace />} />
=======

import { BrowserRouter, Route, Routes } from "react-router-dom"
import { ClassMenu } from "../pages/clasesMenu"
import { StudentsCurso } from "../pages/estudiantesPerClase"
import { StudentProfile } from "../pages/reinforcement";
import Exam from "../pages/exam";
import Interview from "../pages/interview";
import Login from "../pages/Login"


export const AppRoutes = () => {
  return (
    <BrowserRouter>
    <Routes>
      <Route path="/" element={<ClassMenu/>}/>
      <Route path="/login" element={<Login />} />
      <Route path="curso/:id" element={<StudentsCurso />} />
      <Route path="/reinforcement" element={<StudentProfile />} />
      <Route path="/exam" element={<Exam />} />
      <Route path="/interview" element={<Interview />} />
>>>>>>> 26ab95e3
    </Routes>

    </BrowserRouter>
  );
<<<<<<< HEAD
}
=======
};
>>>>>>> 26ab95e3
<|MERGE_RESOLUTION|>--- conflicted
+++ resolved
@@ -1,26 +1,11 @@
-<<<<<<< HEAD
 import { BrowserRouter, Route, Routes, Navigate} from "react-router-dom";
-import ExamsCreatePage from "../pages/exams/ExamCreatePage";
-//import { ClassMenu } from "../pages/clasesMenu"
-//import { StudentsCurso } from "../pages/estudiantesPerClase"
-//import Login from "../pages/Login"
-
-export function AppRoutes  () {
-  return (
-    <BrowserRouter>
-    <Routes>
-      <Route path="/" element={<Navigate to="/exams/create" replace />} />
-      <Route path="/exams/create" element={<ExamsCreatePage />} />
-      <Route path="*" element={<Navigate to="/exams/create" replace />} />
-=======
-
-import { BrowserRouter, Route, Routes } from "react-router-dom"
 import { ClassMenu } from "../pages/clasesMenu"
 import { StudentsCurso } from "../pages/estudiantesPerClase"
 import { StudentProfile } from "../pages/reinforcement";
 import Exam from "../pages/exam";
 import Interview from "../pages/interview";
 import Login from "../pages/Login"
+import ExamsCreatePage from "../pages/exams/ExamCreatePage";
 
 
 export const AppRoutes = () => {
@@ -33,13 +18,11 @@
       <Route path="/reinforcement" element={<StudentProfile />} />
       <Route path="/exam" element={<Exam />} />
       <Route path="/interview" element={<Interview />} />
->>>>>>> 26ab95e3
+      <Route path="/" element={<Navigate to="/exams/create" replace />} />
+      <Route path="/exams/create" element={<ExamsCreatePage />} />
+      <Route path="*" element={<Navigate to="/exams/create" replace />} />
     </Routes>
 
     </BrowserRouter>
   );
-<<<<<<< HEAD
-}
-=======
-};
->>>>>>> 26ab95e3
+};