--- conflicted
+++ resolved
@@ -42,14 +42,11 @@
     "crypto": "^1.0.1",
     "jsonwebtoken": "^9.0.2",
     "multer": "^2.0.2",
-<<<<<<< HEAD
-    "openai": "^5.15.0",
-    "pdf-parse": "^1.1.1",
-=======
     "ollama": "^0.5.17",
     "passport": "^0.7.0",
     "passport-jwt": "^4.0.1",
->>>>>>> d55cae89
+    "openai": "^5.15.0",
+    "pdf-parse": "^1.1.1",
     "reflect-metadata": "^0.2.2",
     "rxjs": "^7.8.1",
     "swagger-ui-express": "^5.0.1",
