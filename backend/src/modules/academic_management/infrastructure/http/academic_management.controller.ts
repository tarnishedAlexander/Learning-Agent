<<<<<<< HEAD
import { Body, Controller, Get, Param, Post, UseGuards, Put} from '@nestjs/common';
import { CreateClassUseCase } from '../../application/commands/create-class.usecase';
=======
import { Body, Controller, Get, Param, Post, UseGuards, Put } from '@nestjs/common';
import { CreateClassUseCase } from '../../application/commands/create-clase.usecase';
>>>>>>> d1ab2410
import { CreateStudentProfileDto } from './dtos/create-studentProfile.dto';
import { CreateClassDto } from './dtos/create-classes.dto';
import { ListClassesUseCase } from '../../application/queries/list-classes.usecase';
import { ListStudentsUseCase } from '../../application/queries/list-student.usecase';
import { CreateStudentProfileUseCase } from '../../application/commands/create-student-profile.usecase';
import { CreateEnrollmentUseCase } from '../../application/commands/create-enrollment.usecase';
import { CreateEnrollmentDto } from './dtos/create-enrollment.dto';
import { GetClassesByStudentUseCase } from '../../application/queries/get-classes-by-student.usecase';
import { GetStudentsByClassUseCase } from '../../application/queries/get-students-by-class.usecase';
import { GetClassByIdUseCase } from '../../application/queries/get-class-by-id.usecase';
import { EnrollSingleStudentDto } from './dtos/enroll-single-student.dto';
import { EnrollSingleStudentUseCase } from '../../application/commands/enroll-single-student.usecase';
import { EnrollGroupStudentUseCase } from '../../application/commands/enroll-group-students.usecase';
import { EnrollGroupStudentDTO } from './dtos/enroll-group-student.dto';
import { UpdateClassUseCase } from '../../application/commands/update-class.usecase';
import { EditClassDTO } from './dtos/edit-class.dto';
import { SoftDeleteClassUseCase } from '../../application/commands/soft-delete-class.usecase';
import { DeleteClassDTO } from './dtos/delete-class.dto';
import { GetTeacherInfoByIDUseCase } from '../../application/queries/get-teacher-info-by-id.usecase';
import { JwtAuthGuard } from 'src/shared/guards/jwt-auth.guard';
<<<<<<< HEAD
import { CreateCourseUseCase } from '../../application/commands/create-course.usecase';
import { CreateCourseDTO } from './dtos/create-course.dto';
import { GetCoursesByTeacherUseCase } from '../../application/queries/get-courses-by-teacher.usecase';
=======
import { responseAlreadyCreated, responseConflict, responseCreated, responseForbidden, responseInternalServerError, responseNotFound, responseSuccess } from 'src/shared/handler/http.handler';
import { AlreadyCreatedError, ForbiddenError, NotFoundError } from 'src/shared/handler/errors';
import { ConflictError } from 'openai';
const academicRoute = 'academic'
>>>>>>> d1ab2410

@UseGuards(JwtAuthGuard)
@Controller(academicRoute)
export class AcademicManagementController {
  constructor(
    private readonly listClasses: ListClassesUseCase,
    private readonly listStudents: ListStudentsUseCase,
    private readonly getCoursesByTeacher: GetCoursesByTeacherUseCase,
    private readonly getClassById: GetClassByIdUseCase,
    private readonly getClassesByStudent: GetClassesByStudentUseCase,
    private readonly getStudentsByClass: GetStudentsByClassUseCase,
    private readonly getTeacherInfoById: GetTeacherInfoByIDUseCase,
    private readonly createCourse: CreateCourseUseCase,
    private readonly createClasses: CreateClassUseCase,
    private readonly createProfileStudent: CreateStudentProfileUseCase,
    private readonly createEnrollment: CreateEnrollmentUseCase,
    private readonly enrollSingle: EnrollSingleStudentUseCase,
    private readonly enrollGroup: EnrollGroupStudentUseCase,
    private readonly updateClass: UpdateClassUseCase,
    private readonly softDeleteClass: SoftDeleteClassUseCase,
  ) { }

  //Endpoints GET
  @Get('classes')
  async listClassesEndPoint() {
    const path = academicRoute + "/classes"
    const description = "List all active classes endpoint"
    try {
      const classesData = await this.listClasses.execute();
      return responseSuccess("Sin implementar", classesData, path, description)
    } catch (error) {
      return responseInternalServerError(error.message, "Sin implementar", description, path)
    }
  }

  @Get('students')
  async listStudentEndPoint() {
    const path = academicRoute + "/students"
    const description = "List all students endpoint"
    try {
      const students = await this.listStudents.execute();
      return responseSuccess("Sin implementar", students, path, description)
    } catch (error) {
      return responseInternalServerError(error.message, "Sin implementar", description, path)
    }
  }
<<<<<<< HEAD
  @Get('course/by-teacher/:id')
  getCourseByTeaceherEndpoint(@Param('id') id: string) {
    return this.getCoursesByTeacher.execute(id)
  }
=======

>>>>>>> d1ab2410
  @Get('classes/:id')
  async getClassByIdEndpoint(@Param('id') id: string) {
    const path = academicRoute + `/classes/${id}`
    const description = "Get class by ID"
    try {
      const objClass = await this.getClassById.execute(id);
      return responseSuccess("Sin implementar", objClass, path, description)
    } catch (error) {
      if (error instanceof NotFoundError) {
        return responseNotFound(error.message, "Sin implementar", description, path)
      } else {
        return responseInternalServerError(error.message, "Sin implementar", description, path)
      }
    }
  }

  @Get('classes/by-student/:studentId')
  async getClassesByStudentEndpoint(@Param('studentId') studentId: string) {
    const path = academicRoute + `/classes/by-student/${studentId}`
    const description = "Get classes by student ID"
    try {
      const classesData = await this.getClassesByStudent.execute(studentId);
      return responseSuccess("Sin implementar", classesData, path, description)
    } catch (error) {
      return responseInternalServerError(error.message, "Sin implementar", description, path)
    }
  }

  @Get('students/by-class/:classId')
  async getStudentsByClassEndpoint(@Param('classId') classId: string) {
    const path = academicRoute + `/classes/by-student/${classId}`
    const description = "Get students by class ID"
    try {
      const studentsData = await this.getStudentsByClass.execute(classId);
      return responseSuccess("Sin implementar", studentsData, path, description)
    } catch (error) {
      return responseInternalServerError(error.message, "Sin implementar", description, path)
    }
  }

  @Get('teacher/:id')
  async getTeacherInfoByID(@Param('id') id: string) {
    const path = academicRoute + `/teacher/${id}`
    const description = "List teacher info by ID"
    try {
      const teacherInfo = await this.getTeacherInfoById.execute(id);
      return responseSuccess("Sin implementar", teacherInfo, path, description)
    } catch (error) {
      if (error instanceof NotFoundError) {
        return responseNotFound(error.message, "Sin implementar", description, path)
      } else {
        return responseInternalServerError(error.message, "Sin implementar", description, path)
      }
    }
  }

<<<<<<< HEAD
  @Post('course')
  createCourseEndpoint(@Body() dto: CreateCourseDTO) {
    return this.createCourse.execute(dto)
  }
=======

  //Endpoints POST
>>>>>>> d1ab2410
  @Post('classes')
  async createClassEndpoint(@Body() dto: CreateClassDto) {
    const path = academicRoute + `/classes`
    const description = "Create a new Class"
    try {
      const classesData = await this.createClasses.execute(dto);
      return responseCreated("Sin implementar", classesData, path, description)
    } catch (error) {
      return responseInternalServerError(error.message, "Sin implementar", description, path)
    }
  }

  @Post('students')
  async createStudentEndpoint(@Body() dto: CreateStudentProfileDto) {
    const path = academicRoute + `/students`
    const description = "Create a new student"
    try {
      const student = await this.createProfileStudent.execute(dto);
      return responseCreated("Sin implementar", student, path, description)
    } catch (error) {
      return responseInternalServerError(error.message, "Sin implementar", description, path)
    }
  }

  @Post('enrollments')
  async createEnrollmentEndpoint(@Body() dto: CreateEnrollmentDto) {
    const path = academicRoute + `/enrollments`
    const description = "Enroll student"
    try {
      const enrollment = await this.createEnrollment.execute(dto);
      return responseCreated("Sin implementar", enrollment, path, description)
    } catch (error) {
      return responseInternalServerError(error.message, "Sin implementar", description, path)
    }
  }

  @Post('enrollments/single-student')
  async enrollSingleStudentEndpoint(@Body() dto: EnrollSingleStudentDto) {
    const path = academicRoute + `/enrollments/single-student`
    const description = "Enroll one student to a class"
    try {
      const enrollment = await this.enrollSingle.execute(dto);
      return responseCreated("Sin implementar", enrollment, path, description)
    } catch (error) {
      if (error instanceof NotFoundError) {
        return responseNotFound(error.message, "Sin implementar", description, path)
      } else if (error instanceof AlreadyCreatedError) {
        return responseAlreadyCreated(error.message, "Sin implementar", description, path)
      } else {
        return responseInternalServerError(error.message, "Sin implementar", description, path)
      }
    }
  }

  @Post('enrollments/group-students')
  async enrollGroupStudentEndpoint(@Body() dto: EnrollGroupStudentDTO) {
    const path = academicRoute + `/enrollments/group-students`
    const description = "Enroll a group of students to a class"
    try {
      const enrollments = await this.enrollGroup.execute(dto);
      return responseCreated("Sin implementar", enrollments, path, description)
    } catch (error) {
      if (error instanceof NotFoundError) {
        return responseNotFound(error.message, "Sin implementar", description, path)
      } else {
        return responseInternalServerError(error.message, "Sin implementar", description, path)
      }
    }
  }


  //Endpoints PUT
  @Put('classes/:id')
  async updateClassEndpoint(@Param('id') id: string, @Body() dto: EditClassDTO) {
    const path = academicRoute + `/classes/${id}`
    const description = "Update information of a class by id"
    try {
      const input = {
        teacherId: dto.teacherId,
        classId: id,
        name: dto.name,
        semester: dto.semester,
        dateBegin: dto.dateBegin,
        dateEnd: dto.dateEnd
      }
      const objClass = await this.updateClass.execute(input);
      return responseCreated("Sin implementar", objClass, path, description)
    } catch (error) {
      if (error instanceof NotFoundError) {
        return responseNotFound(error.message, "Sin implementar", description, path)
      } else if (error instanceof ForbiddenError) {
        return responseForbidden(error.message, "Sin implementar", description, path)
      } else {
        return responseInternalServerError(error.message, "Sin implementar", description, path)
      }
    }
  }

  @Put('classes/remove/:id')
  async softDeleteEndpoint(@Param('id') id: string, @Body() dto: DeleteClassDTO) {
    const path = academicRoute + `/classes/remove/${id}`
    const description = "Soft delete a class by id"
    try {
      const input = {
        teacherId: dto.teacherId,
        classId: id
      }
      const objClass = await this.softDeleteClass.execute(input)
      return responseCreated("Sin implementar", objClass, path, description)
    } catch (error) {
      if (error instanceof NotFoundError) {
        return responseNotFound(error.message, "Sin implementar", description, path)
      } else if (error instanceof ForbiddenError) {
        return responseForbidden(error.message, "Sin implementar", description, path)
      } else if (error instanceof ConflictError) {
        return responseConflict(error.message, "Sin implementar", description, path)
      } else {
        return responseInternalServerError(error.message, "Sin implementar", description, path)
      }
    }
  }
}<|MERGE_RESOLUTION|>--- conflicted
+++ resolved
@@ -1,10 +1,5 @@
-<<<<<<< HEAD
-import { Body, Controller, Get, Param, Post, UseGuards, Put} from '@nestjs/common';
+import { Body, Controller, Get, Param, Post, UseGuards, Put } from '@nestjs/common';
 import { CreateClassUseCase } from '../../application/commands/create-class.usecase';
-=======
-import { Body, Controller, Get, Param, Post, UseGuards, Put } from '@nestjs/common';
-import { CreateClassUseCase } from '../../application/commands/create-clase.usecase';
->>>>>>> d1ab2410
 import { CreateStudentProfileDto } from './dtos/create-studentProfile.dto';
 import { CreateClassDto } from './dtos/create-classes.dto';
 import { ListClassesUseCase } from '../../application/queries/list-classes.usecase';
@@ -25,16 +20,13 @@
 import { DeleteClassDTO } from './dtos/delete-class.dto';
 import { GetTeacherInfoByIDUseCase } from '../../application/queries/get-teacher-info-by-id.usecase';
 import { JwtAuthGuard } from 'src/shared/guards/jwt-auth.guard';
-<<<<<<< HEAD
 import { CreateCourseUseCase } from '../../application/commands/create-course.usecase';
 import { CreateCourseDTO } from './dtos/create-course.dto';
 import { GetCoursesByTeacherUseCase } from '../../application/queries/get-courses-by-teacher.usecase';
-=======
 import { responseAlreadyCreated, responseConflict, responseCreated, responseForbidden, responseInternalServerError, responseNotFound, responseSuccess } from 'src/shared/handler/http.handler';
 import { AlreadyCreatedError, ForbiddenError, NotFoundError } from 'src/shared/handler/errors';
 import { ConflictError } from 'openai';
 const academicRoute = 'academic'
->>>>>>> d1ab2410
 
 @UseGuards(JwtAuthGuard)
 @Controller(academicRoute)
@@ -81,14 +73,10 @@
       return responseInternalServerError(error.message, "Sin implementar", description, path)
     }
   }
-<<<<<<< HEAD
   @Get('course/by-teacher/:id')
   getCourseByTeaceherEndpoint(@Param('id') id: string) {
     return this.getCoursesByTeacher.execute(id)
   }
-=======
-
->>>>>>> d1ab2410
   @Get('classes/:id')
   async getClassByIdEndpoint(@Param('id') id: string) {
     const path = academicRoute + `/classes/${id}`
@@ -145,15 +133,13 @@
     }
   }
 
-<<<<<<< HEAD
+
+  //Endpoints POST
   @Post('course')
   createCourseEndpoint(@Body() dto: CreateCourseDTO) {
     return this.createCourse.execute(dto)
   }
-=======
-
-  //Endpoints POST
->>>>>>> d1ab2410
+  
   @Post('classes')
   async createClassEndpoint(@Body() dto: CreateClassDto) {
     const path = academicRoute + `/classes`
