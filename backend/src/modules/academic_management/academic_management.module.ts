--- conflicted
+++ resolved
@@ -50,11 +50,7 @@
     CreateCourseUseCase,
     CreateClassUseCase,
     CreateStudentUseCase,
-<<<<<<< HEAD
-=======
-    CreateUserUseCase,
     SoftDeleteSingleEnrollmentUseCase,
->>>>>>> f8653e7f
     CreateStudentProfileUseCase,
     EnrollSingleStudentUseCase,
     JwtAuthGuard,
