import { Inject, Injectable } from "@nestjs/common";
import { CLASSES_REPO, COURSE_REPO } from "../../tokens";
import type { ClassesRepositoryPort } from "../../domain/ports/classes.repository.ports";
import type { CourseRepositoryPort } from "../../domain/ports/courses.repository.ports";
import { Classes } from "../../domain/entities/classes.entity";
import { ForbiddenError, NotFoundError } from "src/shared/handler/errors";

@Injectable()
export class UpdateClassUseCase {
    constructor(
        @Inject(CLASSES_REPO) private readonly classRepo: ClassesRepositoryPort,
        @Inject(COURSE_REPO) private readonly courseRepo: CourseRepositoryPort,
    ) { }

    async execute(input: {
        teacherId: string, classId: string, name: string,
        semester : string, dateBegin: Date, dateEnd: Date
    }): Promise<Classes> {

<<<<<<< HEAD
        const objClass = await this.classRepo.findById(input.classId)
        if (!objClass) throw new Error(`Class not found with id ${input.classId}`)

        const course = await this.courseRepo.findById(objClass.courseId)
        if (!course) throw new Error(`Course not found with id ${objClass.courseId}`);
            
        if (course.teacherId != input.teacherId) {
            throw new Error(`Class ${objClass.id}-${objClass.name} doesnt belongs to teacher ${input.teacherId}`)
=======
        const ojbClass = await this.classRepo.findById(input.classId)
        if (!ojbClass) {
            throw new NotFoundError(`Class not found with id ${input.classId}`)
        }

        if (ojbClass.teacherId != input.teacherId) {
            throw new ForbiddenError(`Class ${ojbClass.id}-${ojbClass.name} doesnt belongs to teacher ${input.teacherId}`)
>>>>>>> d1ab2410
        }
        
        return this.classRepo.updateInfo(
            input.classId,
            input.name,
            input.semester,
            input.dateBegin,
            input.dateEnd
        );
    }
}<|MERGE_RESOLUTION|>--- conflicted
+++ resolved
@@ -17,24 +17,18 @@
         semester : string, dateBegin: Date, dateEnd: Date
     }): Promise<Classes> {
 
-<<<<<<< HEAD
         const objClass = await this.classRepo.findById(input.classId)
-        if (!objClass) throw new Error(`Class not found with id ${input.classId}`)
-
-        const course = await this.courseRepo.findById(objClass.courseId)
-        if (!course) throw new Error(`Course not found with id ${objClass.courseId}`);
-            
-        if (course.teacherId != input.teacherId) {
-            throw new Error(`Class ${objClass.id}-${objClass.name} doesnt belongs to teacher ${input.teacherId}`)
-=======
-        const ojbClass = await this.classRepo.findById(input.classId)
-        if (!ojbClass) {
+        if (!objClass) {
             throw new NotFoundError(`Class not found with id ${input.classId}`)
         }
 
-        if (ojbClass.teacherId != input.teacherId) {
-            throw new ForbiddenError(`Class ${ojbClass.id}-${ojbClass.name} doesnt belongs to teacher ${input.teacherId}`)
->>>>>>> d1ab2410
+        const course = await this.courseRepo.findById(objClass.courseId)
+        if (!course) {
+            throw new NotFoundError(`Course not found with id ${objClass.courseId}`)
+        }
+            
+        if (course.teacherId != input.teacherId) {
+            throw new ForbiddenError(`Class ${objClass.id}-${objClass.name} doesnt belongs to teacher ${input.teacherId}`)
         }
         
         return this.classRepo.updateInfo(
