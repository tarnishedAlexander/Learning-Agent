--- conflicted
+++ resolved
@@ -16,23 +16,17 @@
 
     async execute(input: {teacherId: string, classId: string}): Promise<Classes> {
         const objClass = await this.classRepo.findById(input.classId)
-<<<<<<< HEAD
-        if (!objClass) throw new Error(`Class not found with id ${input.classId}`);
-
-        const course = await this.courseRepo.findById(objClass.courseId)
-        if (!course) throw new Error(`Course not found with id ${objClass.courseId}`);
-        
-        
-        if (course.teacherId != input.teacherId) {
-            throw new Error(`Class ${objClass.id}-${objClass.name} doesnt belongs to teacher ${input.teacherId}`)
-=======
         if (!objClass) {
             throw new NotFoundError(`Class not found with id ${input.classId}`)
         }
+
+        const course = await this.courseRepo.findById(objClass.courseId)
+        if (!course) {
+            throw new NotFoundError(`Course not found with id ${objClass.courseId}`)
+        }
         
-        if (objClass.teacherId != input.teacherId) {
+        if (course.teacherId != input.teacherId) {
             throw new ForbiddenError(`Class ${objClass.id}-${objClass.name} doesnt belongs to teacher ${input.teacherId}`)
->>>>>>> d1ab2410
         }
 
         const enrollments = await this.enrollmentRepo.findByClassId(input.classId)
