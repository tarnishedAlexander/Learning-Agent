--- conflicted
+++ resolved
@@ -273,10 +273,6 @@
 export class DocumentsModule implements NestModule {
   configure(consumer: MiddlewareConsumer) {
     consumer
-<<<<<<< HEAD
-      .apply(AuthMiddleware, LoggingMiddleware)
-      .forRoutes('api/documents', 'api/repository-documents/embeddings');
-=======
       .apply(LoggingMiddleware)
       .forRoutes(
         'api/documents', 
@@ -291,6 +287,5 @@
         { path: 'api/v1/documentos/materias/*/documentos', method: RequestMethod.GET },
         { path: 'api/v1/documentos/*/contenido', method: RequestMethod.GET }
       );
->>>>>>> 05288e88
   }
 }