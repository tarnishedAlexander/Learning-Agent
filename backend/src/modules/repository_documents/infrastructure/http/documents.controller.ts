--- conflicted
+++ resolved
@@ -54,11 +54,8 @@
     private readonly downloadDocumentUseCase: DownloadDocumentUseCase,
     private readonly processDocumentTextUseCase: ProcessDocumentTextUseCase,
     private readonly processDocumentChunksUseCase: ProcessDocumentChunksUseCase,
-<<<<<<< HEAD
     private readonly checkDocumentSimilarityUseCase: CheckDocumentSimilarityUseCase,
-=======
-
->>>>>>> 988b9cba
+
     private readonly logger: ContextualLoggerService,
   ) {}
 
