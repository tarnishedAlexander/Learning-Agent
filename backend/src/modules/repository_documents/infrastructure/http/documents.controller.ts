--- conflicted
+++ resolved
@@ -34,10 +34,6 @@
 import type { UploadDocumentResponseDto } from '../http/dtos/upload-document.dto';
 import { DownloadDocumentUseCase } from '../../application/commands/download-document.usecase';
 
-<<<<<<< HEAD
-// interface AuthenticatedRequest extends Request {
-=======
->>>>>>> ebc6d1d4
 @Controller('api/documents')
 export class DocumentsController {
   constructor(
@@ -47,11 +43,8 @@
     private readonly downloadDocumentUseCase: DownloadDocumentUseCase,
     private readonly processDocumentTextUseCase: ProcessDocumentTextUseCase,
     private readonly processDocumentChunksUseCase: ProcessDocumentChunksUseCase,
-<<<<<<< HEAD
     private readonly categorizeDocumentUseCase: CategorizeDocumentUseCase,
-=======
-    private readonly logger: ContextualLoggerService,
->>>>>>> ebc6d1d4
+
   ) {}
 
   @Get()
