--- conflicted
+++ resolved
@@ -312,18 +312,11 @@
   })
   async searchDocuments(@Body() dto: SemanticSearchDto) {
     try {
-<<<<<<< HEAD
-      this.logger.log(`📨 DTO recibido:`, JSON.stringify(dto, null, 2));
-      this.logger.log(`📊 Tipo de dto:`, typeof dto);
-      this.logger.log(`📊 Tipo de query:`, typeof dto?.query);
-      this.logger.log(`📊 Query value:`, dto?.query);
-=======
       // Debug: Ver qué está llegando
       this.logger.log(` DTO recibido:`, JSON.stringify(dto, null, 2));
       this.logger.log(` Tipo de dto:`, typeof dto);
       this.logger.log(` Tipo de query:`, typeof dto?.query);
       this.logger.log(` Query value:`, dto?.query);
->>>>>>> bf67a1f1
 
       // Validación adicional de entrada
       if (!dto || !dto.query || typeof dto.query !== 'string') {
