import { PROMPT_TEMPLATE_PORT } from 'src/modules/prompt-template/tokens';
import { DeepseekPort } from '../domain/ports/deepseek.port';
import type { PromptTemplatePort } from 'src/modules/prompt-template/domain/ports/prompt-template.port';
import { Inject, Injectable } from '@nestjs/common';
import OpenAI from 'openai';
import {
  AdviceResponse,
  ChatResponse,
  QuestionResponse,
  MultipleSelectionResponse,
  DoubleOptionResponse,
<<<<<<< HEAD
  MultipleSelectionTestResponse,
=======
>>>>>>> bf67a1f1
} from '../domain/ports/response';

@Injectable()
export class DsAdapter implements DeepseekPort {
  private deepseek: OpenAI;
  constructor(
    @Inject(PROMPT_TEMPLATE_PORT)
    private readonly promptTemplatePort: PromptTemplatePort,
  ) {
    this.deepseek = new OpenAI({
      apiKey: process.env.DEEPSEEK_API_KEY || 'your-api-key-here',
      baseURL: 'https://api.deepseek.com/v1',
    });
  }
  async generateResponse(question: string): Promise<ChatResponse> {
    try {
      const vars: Record<string, string> = {
        user_question: question,
      };
      const prompt = await this.promptTemplatePort.render(
        'singleQuestion.v1',
        vars,
      );
      console.log(prompt);
      const completion = await this.deepseek.chat.completions.create({
        model: 'deepseek-chat',
        messages: [
          {
            role: 'system',
            content:
              'You are an academic assistant that always responds in a strict JSON format according to the provided instructions.',
          },
          {
            role: 'user',
            content: prompt,
          },
        ],
        temperature: 1.3,
        max_tokens: 500,
      });

      return JSON.parse(
        completion.choices[0]?.message?.content ||
          '{"answer":"No response from AI"}',
      ) as ChatResponse;
    } catch (error) {
      console.error('OpenAI Error:', error);
      throw new Error('Error generating AI response');
    }
  }
  async generateQuestion(topico: string): Promise<QuestionResponse> {
    try {
      const vars: Record<string, string> = {
        topico: topico,
      };
      const prompt = await this.promptTemplatePort.render('interview.v1', vars);
      const completion = await this.deepseek.chat.completions.create({
        model: 'deepseek-chat',
        messages: [
          {
            role: 'system',
            content:
              'You are an assistant that always responds in strict JSON format.',
          },
          {
            role: 'user',
            content: prompt,
          },
        ],
        response_format: { type: 'json_object' },
        temperature: 0.7,
        max_tokens: 150,
      });

      const responseContent = completion.choices[0]?.message?.content;
      if (!responseContent) {
        throw new Error('No response from AI');
      }

      // Parse the JSON response
      const response = JSON.parse(responseContent) as QuestionResponse;
      return response;
    } catch (error) {
      console.error('OpenAI Error in generateQuestion:', error);
      throw new Error('Error generating question');
    }
  }
  async generateAdvise(
    question: string,
    answer: string,
    topic: string,
  ): Promise<AdviceResponse> {
    try {
      const vars: Record<string, string> = {
        user_question: question,
        user_answer: answer,
        topic: topic,
      };

      const prompt = await this.promptTemplatePort.render(
        'interview-advice.v1',
        vars,
      );
      console.log('mensaje', prompt);
      const completion = await this.deepseek.chat.completions.create({
        model: 'deepseek-chat',
        messages: [
          {
            role: 'system',
            content:
              'Eres un asistente que siempre responde en formato JSON estricto.',
          },
          {
            role: 'user',
            content: prompt,
          },
        ],
        response_format: { type: 'json_object' },
        temperature: 0.7,
        max_tokens: 500,
      });

      const responseContent = completion.choices[0]?.message?.content;
      if (!responseContent) {
        throw new Error('No response from AI');
      }

      const coachingResponse: AdviceResponse = JSON.parse(
        responseContent,
      ) as AdviceResponse;
      console.log('resp advice', coachingResponse);
      return coachingResponse;
    } catch (error) {
      console.error('OpenAI Error in generateAdvise:', error);
      throw new Error('Error generating AI response');
    }
  }
  async generateMultipleSelection(
    topico: string,
  ): Promise<MultipleSelectionResponse> {
    try {
      const vars: Record<string, string> = {
        topico: topico,
      };
      const prompt = await this.promptTemplatePort.render(
        'interview.multipleSelection.v1',
        vars,
      );
      const completion = await this.deepseek.chat.completions.create({
        model: 'deepseek-chat',
        messages: [
          {
            role: 'system',
            content:
              'You are an assistant that always responds in strict JSON format.',
          },
          {
            role: 'user',
            content: prompt,
          },
        ],
        response_format: { type: 'json_object' },
        temperature: 0.7,
        max_tokens: 1000,
      });

      const responseContent = completion.choices[0]?.message?.content;
      console.log('responseContent:', responseContent);
      if (!responseContent) {
        throw new Error('No response from AI');
      }
      const response = JSON.parse(responseContent) as MultipleSelectionResponse;
      return response;
    } catch (error) {
      console.error('OpenAI Error in generateMultipleSelection:', error);
      throw new Error('Error generating multiple selection and question');
    }
  }
  async generatedoubleOption(topico: string): Promise<DoubleOptionResponse> {
    try {
      const vars: Record<string, string> = {
        topico: topico,
      };
      const prompt = await this.promptTemplatePort.render(
        'interview.doubleOption.v1',
        vars,
      );
      const completion = await this.deepseek.chat.completions.create({
        model: 'deepseek-chat',
        messages: [
          {
            role: 'system',
            content:
              'You are an assistant that always responds in strict JSON format.',
          },
          {
            role: 'user',
            content: prompt,
          },
        ],
        response_format: { type: 'json_object' },
        temperature: 0.7,
        max_tokens: 1000,
      });

      const responseContent = completion.choices[0]?.message?.content;
      console.log('responseContent:', responseContent);
      if (!responseContent) {
        throw new Error('No response from AI');
      }
      const responseDO = JSON.parse(responseContent) as DoubleOptionResponse;
      return responseDO;
    } catch (error) {
      console.error('OpenAI Error in generateMultipleSelection:', error);
      throw new Error('Error generating multiple selection and question');
    }
  }
<<<<<<< HEAD
  async generateMultOptionTest(
    topico: string,
  ): Promise<MultipleSelectionTestResponse> {
    try {
      const vars: Record<string, string> = {
        topico: topico,
      };
      const prompt = await this.promptTemplatePort.render(
        'test.multipleSelection.v1',
        vars,
      );
      const completion = await this.deepseek.chat.completions.create({
        model: 'deepseek-chat',
        messages: [
          {
            role: 'system',
            content:
              'You are an assistant that always responds in strict JSON format.',
          },
          {
            role: 'user',
            content: prompt,
          },
        ],
        response_format: { type: 'json_object' },
        temperature: 0.7,
        max_tokens: 1000,
      });

      const responseContent = completion.choices[0]?.message?.content;
      console.log('responseContent:', responseContent);
      if (!responseContent) {
        throw new Error('No response from AI');
      }
      const response = JSON.parse(
        responseContent,
      ) as MultipleSelectionTestResponse;
      return response;
    } catch (error) {
      console.error('OpenAI Error in generateMultipleTestSelection:', error);
      throw new Error('Error generating multiple selection and question');
    }
  }
=======
>>>>>>> bf67a1f1
}<|MERGE_RESOLUTION|>--- conflicted
+++ resolved
@@ -9,10 +9,7 @@
   QuestionResponse,
   MultipleSelectionResponse,
   DoubleOptionResponse,
-<<<<<<< HEAD
-  MultipleSelectionTestResponse,
-=======
->>>>>>> bf67a1f1
+
 } from '../domain/ports/response';
 
 @Injectable()
@@ -230,7 +227,6 @@
       throw new Error('Error generating multiple selection and question');
     }
   }
-<<<<<<< HEAD
   async generateMultOptionTest(
     topico: string,
   ): Promise<MultipleSelectionTestResponse> {
@@ -274,6 +270,5 @@
       throw new Error('Error generating multiple selection and question');
     }
   }
-=======
->>>>>>> bf67a1f1
+
 }