import { Module } from '@nestjs/common';
import { PrismaModule } from '../../core/prisma/prisma.module';
import { EXAM_REPO, EXAM_QUESTION_REPO, EXAM_AI_GENERATOR } from './tokens';
import { ExamPrismaRepository } from './infrastructure/persistence/exam.prisma.repository';
import { ExamsController } from './infrastructure/http/exams.controller';
import { CreateExamCommandHandler } from './application/commands/create-exam.command';
import { GenerateQuestionsCommandHandler } from './application/commands/generate-questions.command';
import { LlmAiQuestionGenerator } from './infrastructure/ai/llm-ai-question.generator';
import { LLM_PORT } from '../llm/tokens';
import { GeminiAdapter } from '../llm/infrastructure/adapters/gemini.adapter';
import { PromptTemplateModule } from '../prompt-template/prompt-template.module';
import { GenerateExamUseCase } from './application/commands/generate-exam.usecase';
import { ExamQuestionPrismaRepository } from './infrastructure/persistence/exam-question.prisma.repository';
import { AddExamQuestionCommandHandler } from './application/commands/add-exam-question.handler';
import { UpdateExamQuestionCommandHandler } from './application/commands/update-exam-question.handler';
import { ApproveExamCommandHandler } from './application/commands/approve-exam.handler';
import { SavedExamPrismaRepository } from './infrastructure/persistence/saved-exam.prisma.repository';
import { SaveApprovedExamUseCase } from './application/commands/save-approved-exam.usecase';
import { ListCourseExamsUseCase } from './application/queries/list-course-exams.usecase';
<<<<<<< HEAD
import { SAVED_EXAM_REPO, COURSE_EXAMS_HARDCODED } from './tokens';
import { SimpleCourseExamsProvider } from './infrastructure/http/providers/course-hardcoded-exams.provider';
=======
import { SAVED_EXAM_REPO } from './tokens';
>>>>>>> 62bf47ae
import { ApprovedExamsController } from './infrastructure/http/approved-exams.controller';
import { TOKEN_SERVICE } from '../identity/tokens';

function decodeJwtPayload(token: string): any {
  const raw = token.startsWith('Bearer ') ? token.slice(7) : token;
  const parts = raw.split('.');
  if (parts.length < 2) throw new Error('Invalid JWT');

  let b64url = parts[1].trim();

  b64url = b64url.replace(/[^A-Za-z0-9\-_]/g, '');

  let b64 = b64url.replace(/-/g, '+').replace(/_/g, '/');

  const pad = b64.length % 4;
  if (pad) b64 += '='.repeat(4 - pad);

  const json = Buffer.from(b64, 'base64').toString('utf8');
  return JSON.parse(json);
}
const DevTokenService = {
  verifyAccess: (token: string) => decodeJwtPayload(token),
};

@Module({
  imports: [
    PrismaModule,
    PromptTemplateModule,
  ],
  providers: [
    { provide: EXAM_REPO, useClass: ExamPrismaRepository },
    { provide: EXAM_QUESTION_REPO, useClass: ExamQuestionPrismaRepository },

    GeminiAdapter,
    { provide: LLM_PORT, useExisting: GeminiAdapter },

    { provide: EXAM_AI_GENERATOR, useClass: LlmAiQuestionGenerator },
    { provide: SAVED_EXAM_REPO, useClass: SavedExamPrismaRepository },
<<<<<<< HEAD
    { provide: COURSE_EXAMS_HARDCODED, useClass: SimpleCourseExamsProvider },
=======
>>>>>>> 62bf47ae

    GenerateExamUseCase,
    CreateExamCommandHandler,
    GenerateQuestionsCommandHandler,
    AddExamQuestionCommandHandler,
    UpdateExamQuestionCommandHandler,
    ApproveExamCommandHandler,
    SaveApprovedExamUseCase,
    ListCourseExamsUseCase,
    
    { provide: TOKEN_SERVICE, useValue: DevTokenService },
  ],
  controllers: [ExamsController, ApprovedExamsController],
})
export class ExamsModule {}<|MERGE_RESOLUTION|>--- conflicted
+++ resolved
@@ -17,12 +17,7 @@
 import { SavedExamPrismaRepository } from './infrastructure/persistence/saved-exam.prisma.repository';
 import { SaveApprovedExamUseCase } from './application/commands/save-approved-exam.usecase';
 import { ListCourseExamsUseCase } from './application/queries/list-course-exams.usecase';
-<<<<<<< HEAD
-import { SAVED_EXAM_REPO, COURSE_EXAMS_HARDCODED } from './tokens';
-import { SimpleCourseExamsProvider } from './infrastructure/http/providers/course-hardcoded-exams.provider';
-=======
 import { SAVED_EXAM_REPO } from './tokens';
->>>>>>> 62bf47ae
 import { ApprovedExamsController } from './infrastructure/http/approved-exams.controller';
 import { TOKEN_SERVICE } from '../identity/tokens';
 
@@ -61,10 +56,6 @@
 
     { provide: EXAM_AI_GENERATOR, useClass: LlmAiQuestionGenerator },
     { provide: SAVED_EXAM_REPO, useClass: SavedExamPrismaRepository },
-<<<<<<< HEAD
-    { provide: COURSE_EXAMS_HARDCODED, useClass: SimpleCourseExamsProvider },
-=======
->>>>>>> 62bf47ae
 
     GenerateExamUseCase,
     CreateExamCommandHandler,
