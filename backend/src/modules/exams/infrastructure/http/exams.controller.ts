import { BadRequestException, Body, Controller, HttpCode, Post } from '@nestjs/common';
import { CreateExamDto } from './dtos/create-exam.dto';
import { GenerateQuestionsDto } from './dtos/generate-questions.dto';
import {
  CreateExamCommand,
  CreateExamCommandHandler,
} from '../../application/commands/create-exam.command';
import {
  GenerateQuestionsCommand,
  GenerateQuestionsCommandHandler,
} from '../../application/commands/generate-questions.command';
import type { GenerateExamInput } from './dtos/exam.types';
import { GenerateExamUseCase } from '../../application/commands/generate-exam.usecase';
<<<<<<< HEAD
=======

function sumDistribution(d?: { multiple_choice: number; true_false: number; open_analysis: number; open_exercise: number; }) {
  if (!d) return 0;
  return (d.multiple_choice ?? 0)
       + (d.true_false ?? 0)
       + (d.open_analysis ?? 0)
       + (d.open_exercise ?? 0);
}
>>>>>>> ba47217c

@Controller('exams')
export class ExamsController {
  constructor(
    private readonly createExamHandler: CreateExamCommandHandler,
    private readonly generateQuestionsHandler: GenerateQuestionsCommandHandler,
    private readonly generateExamHandler: GenerateExamUseCase,
  ) {}

  @Post()
  @HttpCode(200)
  async create(@Body() dto: CreateExamDto) {
    const sum = sumDistribution(dto.distribution);
    if (dto.totalQuestions <= 0) throw new BadRequestException('totalQuestions debe ser > 0.');
    if (sum !== dto.totalQuestions) throw new BadRequestException('La suma de distribution debe ser igual a totalQuestions.');

    const createCmd = new CreateExamCommand(
      dto.subject,
      dto.difficulty,
      dto.attempts,
      dto.totalQuestions,
      dto.timeMinutes,
      dto.reference ?? null,
      dto.distribution ?? undefined,
    );

    const exam = await this.createExamHandler.execute(createCmd);
    return { ok: true, data: exam };
  }

  @Post('questions')
  @HttpCode(200)
  async generate(@Body() dto: GenerateQuestionsDto) {
    const sum = sumDistribution(dto.distribution);
    if (dto.totalQuestions <= 0) throw new BadRequestException('totalQuestions debe ser > 0.');
    if (sum !== dto.totalQuestions) throw new BadRequestException('La suma de distribution debe ser igual a totalQuestions.');

    const genCmd = new GenerateQuestionsCommand(
      dto.subject,
      dto.difficulty,
      dto.totalQuestions,
      dto.reference ?? null,
<<<<<<< HEAD
      dto.preferredType ?? 'mixed',
=======
>>>>>>> ba47217c
      dto.distribution ?? undefined,
    );

    const flat = await this.generateQuestionsHandler.execute(genCmd);

    const grouped = {
      multiple_choice: flat.filter((q: any) => q.type === 'multiple_choice'),
      true_false: flat.filter((q: any) => q.type === 'true_false'),
      open_analysis: flat.filter((q: any) => q.type === 'open_analysis'),
      open_exercise: flat.filter((q: any) => q.type === 'open_exercise'),
    };

<<<<<<< HEAD
    return {
      ok: true,
      data: { /* exam, */ questions: grouped /* questionsFlat: flat */ },
    };
  }

=======
    return { ok: true, data: { questions: grouped } };
  }
    
>>>>>>> ba47217c
  @Post('generate-exam')
  async generateExam(@Body() dto: GenerateExamInput) {
    return await this.generateExamHandler.execute(dto);
  }
}<|MERGE_RESOLUTION|>--- conflicted
+++ resolved
@@ -11,8 +11,6 @@
 } from '../../application/commands/generate-questions.command';
 import type { GenerateExamInput } from './dtos/exam.types';
 import { GenerateExamUseCase } from '../../application/commands/generate-exam.usecase';
-<<<<<<< HEAD
-=======
 
 function sumDistribution(d?: { multiple_choice: number; true_false: number; open_analysis: number; open_exercise: number; }) {
   if (!d) return 0;
@@ -21,7 +19,6 @@
        + (d.open_analysis ?? 0)
        + (d.open_exercise ?? 0);
 }
->>>>>>> ba47217c
 
 @Controller('exams')
 export class ExamsController {
@@ -64,10 +61,7 @@
       dto.difficulty,
       dto.totalQuestions,
       dto.reference ?? null,
-<<<<<<< HEAD
-      dto.preferredType ?? 'mixed',
-=======
->>>>>>> ba47217c
+      dto.preferredType ?? 'mixed', 
       dto.distribution ?? undefined,
     );
 
@@ -80,18 +74,9 @@
       open_exercise: flat.filter((q: any) => q.type === 'open_exercise'),
     };
 
-<<<<<<< HEAD
-    return {
-      ok: true,
-      data: { /* exam, */ questions: grouped /* questionsFlat: flat */ },
-    };
+    return { ok: true, data: { questions: grouped } };
   }
 
-=======
-    return { ok: true, data: { questions: grouped } };
-  }
-    
->>>>>>> ba47217c
   @Post('generate-exam')
   async generateExam(@Body() dto: GenerateExamInput) {
     return await this.generateExamHandler.execute(dto);
