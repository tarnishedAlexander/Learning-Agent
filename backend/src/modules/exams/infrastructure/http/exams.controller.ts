import { BadRequestException, Body, Controller, HttpCode, Post } from '@nestjs/common';
import { CreateExamDto } from './dtos/create-exam.dto';
import { GenerateQuestionsDto } from './dtos/generate-questions.dto';
import {
  CreateExamCommand,
  CreateExamCommandHandler,
} from '../../application/commands/create-exam.command';
import {
  GenerateQuestionsCommand,
  GenerateQuestionsCommandHandler,
} from '../../application/commands/generate-questions.command';
import type { GenerateExamInput } from './dtos/exam.types';
import { GenerateExamUseCase } from '../../application/commands/generate-exam.usecase';

function sumDistribution(d?: { multiple_choice: number; true_false: number; open_analysis: number; open_exercise: number; }) {
  if (!d) return 0;
  return (d.multiple_choice ?? 0)
       + (d.true_false ?? 0)
       + (d.open_analysis ?? 0)
       + (d.open_exercise ?? 0);
}

@Controller('exams')
export class ExamsController {
  constructor(
    private readonly createExamHandler: CreateExamCommandHandler,
    private readonly generateQuestionsHandler: GenerateQuestionsCommandHandler,
    private readonly generateExamHandler: GenerateExamUseCase,
  ) {}

  @Post()
  @HttpCode(200)
  async create(@Body() dto: CreateExamDto) {
    const sum = sumDistribution(dto.distribution);
    if (dto.totalQuestions <= 0) throw new BadRequestException('totalQuestions debe ser > 0.');
    if (sum !== dto.totalQuestions) throw new BadRequestException('La suma de distribution debe ser igual a totalQuestions.');

    const createCmd = new CreateExamCommand(
      dto.subject,
      dto.difficulty,
      dto.attempts,
      dto.totalQuestions,
      dto.timeMinutes,
      dto.reference ?? null,
      dto.distribution ?? undefined,
    );

    const exam = await this.createExamHandler.execute(createCmd);
    return { ok: true, data: exam };
  }

  @Post('questions')
  @HttpCode(200)
  async generate(@Body() dto: GenerateQuestionsDto) {
    const sum = sumDistribution(dto.distribution);
    if (dto.totalQuestions <= 0) throw new BadRequestException('totalQuestions debe ser > 0.');
    if (sum !== dto.totalQuestions) throw new BadRequestException('La suma de distribution debe ser igual a totalQuestions.');

    const genCmd = new GenerateQuestionsCommand(
      dto.subject,
      dto.difficulty,
      dto.totalQuestions,
      dto.reference ?? null,
<<<<<<< HEAD
=======
      dto.preferredType ?? 'mixed',
>>>>>>> d55cae89
      dto.distribution ?? undefined,
    );

    const flat = await this.generateQuestionsHandler.execute(genCmd);

    const grouped = {
      multiple_choice: flat.filter((q: any) => q.type === 'multiple_choice'),
      true_false: flat.filter((q: any) => q.type === 'true_false'),
      open_analysis: flat.filter((q: any) => q.type === 'open_analysis'),
      open_exercise: flat.filter((q: any) => q.type === 'open_exercise'),
    };

<<<<<<< HEAD
    return { ok: true, data: { questions: grouped } };
=======
    return {
      ok: true,
      data: { /* exam, */ questions: grouped /* questionsFlat: flat */ },
    };
  }

  @Post('generate-exam')
  async generateExam(@Body() dto: GenerateExamInput) {
    return await this.generateExamHandler.execute(dto);
>>>>>>> d55cae89
  }
}<|MERGE_RESOLUTION|>--- conflicted
+++ resolved
@@ -61,10 +61,6 @@
       dto.difficulty,
       dto.totalQuestions,
       dto.reference ?? null,
-<<<<<<< HEAD
-=======
-      dto.preferredType ?? 'mixed',
->>>>>>> d55cae89
       dto.distribution ?? undefined,
     );
 
@@ -77,18 +73,11 @@
       open_exercise: flat.filter((q: any) => q.type === 'open_exercise'),
     };
 
-<<<<<<< HEAD
     return { ok: true, data: { questions: grouped } };
-=======
-    return {
-      ok: true,
-      data: { /* exam, */ questions: grouped /* questionsFlat: flat */ },
-    };
   }
-
+    
   @Post('generate-exam')
   async generateExam(@Body() dto: GenerateExamInput) {
     return await this.generateExamHandler.execute(dto);
->>>>>>> d55cae89
   }
 }