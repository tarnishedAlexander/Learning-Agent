--- conflicted
+++ resolved
@@ -10,13 +10,12 @@
 import { AiConfigService } from './core/ai/ai.config';
 import { InterviewModule } from './modules/interviewChat/interview.module';
 import { ReinforcementModule } from './modules/reinforcement/reinforcement.module';
-<<<<<<< HEAD
+
 
 import { DeepseekModule } from './modules/deepseek/deepseek.module';
 import { ExamsChatModule } from './modules/exams-chat/exams-chat.module';
 
-=======
->>>>>>> bf98629a
+
 
 @Module({
   imports: [
@@ -28,13 +27,11 @@
     DocumentsModule,
     InterviewModule,
     ReinforcementModule,
-<<<<<<< HEAD
 
     DeepseekModule,
     ExamsChatModule,
 
-=======
->>>>>>> bf98629a
+
   ],
   controllers: [AppController],
   providers: [AiConfigService, AppService],
