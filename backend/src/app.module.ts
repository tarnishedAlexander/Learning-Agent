--- conflicted
+++ resolved
@@ -1,15 +1,11 @@
 import { Module } from '@nestjs/common';
 import { PrismaModule } from './core/prisma/prisma.module';
 import { RbacModule } from './modules/rbac/rbac.module';
-<<<<<<< HEAD
+import { IdentityModule } from './modules/identity/identity.module';
 import { ExamsModule } from './modules/exams/exams.module';
 
 @Module({
-  imports: [PrismaModule, RbacModule, ExamsModule],
+  imports: [PrismaModule, RbacModule, IdentityModule ,ExamsModule],
 })
-=======
-import { IdentityModule } from './modules/identity/identity.module';
 
-@Module({ imports: [PrismaModule, RbacModule, IdentityModule] })
->>>>>>> add6491f
 export class AppModule {}