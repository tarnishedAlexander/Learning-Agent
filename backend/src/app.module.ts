import { Module } from '@nestjs/common';
import { ConfigModule } from '@nestjs/config';
import { PrismaModule } from './core/prisma/prisma.module';
import { RbacModule } from './modules/rbac/rbac.module';
import { IdentityModule } from './modules/identity/identity.module';
import { DocumentsModule } from './modules/repository_documents/documents.module';
import { AcademicManagementModule } from './modules/academic_management/academic_management.module';
import { ExamsModule } from './modules/exams/exams.module';
<<<<<<< HEAD
import { ChatModule } from './modules/chat/chat.module';
=======
import { AiConfigService } from './core/ai/ai.config';
>>>>>>> ba47217c

@Module({
  imports: [
    PrismaModule,
    RbacModule,
    IdentityModule,
    ConfigModule.forRoot({ isGlobal: true }),
    AcademicManagementModule,
    ExamsModule,
<<<<<<< HEAD
    DocumentModule,
    ChatModule,
=======
    DocumentsModule,
>>>>>>> ba47217c
  ],
  controllers: [],
  providers: [AiConfigService],
})
export class AppModule {}<|MERGE_RESOLUTION|>--- conflicted
+++ resolved
@@ -6,11 +6,8 @@
 import { DocumentsModule } from './modules/repository_documents/documents.module';
 import { AcademicManagementModule } from './modules/academic_management/academic_management.module';
 import { ExamsModule } from './modules/exams/exams.module';
-<<<<<<< HEAD
 import { ChatModule } from './modules/chat/chat.module';
-=======
 import { AiConfigService } from './core/ai/ai.config';
->>>>>>> ba47217c
 
 @Module({
   imports: [
@@ -20,14 +17,10 @@
     ConfigModule.forRoot({ isGlobal: true }),
     AcademicManagementModule,
     ExamsModule,
-<<<<<<< HEAD
-    DocumentModule,
+    DocumentsModule,
     ChatModule,
-=======
-    DocumentsModule,
->>>>>>> ba47217c
   ],
   controllers: [],
   providers: [AiConfigService],
 })
-export class AppModule {}+export class AppModule {}
