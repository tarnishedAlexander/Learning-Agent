--- conflicted
+++ resolved
@@ -9,12 +9,10 @@
 import { AiConfigService } from './core/ai/ai.config';
 import { InterviewModule } from './modules/interviewChat/interview.module';
 import { ReinforcementModule } from './modules/reinforcement/reinforcement.module';
-<<<<<<< HEAD
+
 import { DeepseekModule } from './modules/deepseek/deepseek.module';
 import { ExamsChatModule } from './modules/exams-chat/exams-chat.module';
-=======
-import { TestChatModule } from './modules/testChat/test.module';
->>>>>>> 48e0f41c
+
 
 @Module({
   imports: [
@@ -27,12 +25,10 @@
     DocumentsModule,
     InterviewModule,
     ReinforcementModule,
-<<<<<<< HEAD
+
     DeepseekModule,
     ExamsChatModule,
-=======
-    TestChatModule,
->>>>>>> 48e0f41c
+
   ],
   controllers: [],
   providers: [AiConfigService],
