--- conflicted
+++ resolved
@@ -1,13 +1,6 @@
 import { Module } from '@nestjs/common';
 import { PrismaModule } from './core/prisma/prisma.module';
 import { RbacModule } from './modules/rbac/rbac.module';
-<<<<<<< HEAD
-import { ExamsModule } from './modules/exams/exams.module';
-
-@Module({
-  imports: [PrismaModule, RbacModule, ExamsModule],
-})
-=======
 import { IdentityModule } from './modules/identity/identity.module';
 import { ExamsModule } from './modules/exams/exams.module';
 
@@ -15,5 +8,4 @@
   imports: [PrismaModule, RbacModule, IdentityModule ,ExamsModule],
 })
 
->>>>>>> 7841a111
 export class AppModule {}