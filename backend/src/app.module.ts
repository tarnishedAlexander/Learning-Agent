--- conflicted
+++ resolved
@@ -3,21 +3,10 @@
 import { PrismaModule } from './core/prisma/prisma.module';
 import { RbacModule } from './modules/rbac/rbac.module';
 import { IdentityModule } from './modules/identity/identity.module';
-<<<<<<< HEAD
-import { ExamsModule } from './modules/exams/exams.module';
-import { GestionAcademicaModule } from './modules/gestion_academica/gestion_academica.module';
-import { AiConfigService } from './core/ai/ai.config';
-
-@Module({
-  imports: [ConfigModule.forRoot({ isGlobal: true }),PrismaModule, RbacModule, IdentityModule ,GestionAcademicaModule ,ExamsModule],
-  providers: [AiConfigService],
-})
-
-=======
-import { ConfigModule } from '@nestjs/config';
 import { DocumentModule } from './modules/repository/document.module';
 import { GestionAcademicaModule } from './modules/gestion_academica/gestion_academica.module';
 import { ExamsModule } from './modules/exams/exams.module';
+import { AiConfigService } from './core/ai/ai.config';
 
 @Module({
   imports: [
@@ -30,7 +19,6 @@
     DocumentModule,
   ],
   controllers: [],
-  providers: [],
+  providers: [AiConfigService],
 })
->>>>>>> f2fb0418
 export class AppModule {}