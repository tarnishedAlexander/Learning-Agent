import { ValidationPipe } from '@nestjs/common';
import { NestFactory } from '@nestjs/core';
import { AppModule } from './app.module';
import { DomainErrorFilter } from 'src/core/prisma/http/domain-error.filter';

async function bootstrap() {
  const app = await NestFactory.create(AppModule);

  app.useGlobalPipes(new ValidationPipe({ whitelist: true, transform: true }));
  app.useGlobalFilters(new DomainErrorFilter()); // Handle DomainError globally,(en el futuro el dominio lanza DomainErrors)

  app.enableShutdownHooks();
<<<<<<< HEAD
=======

  app.enableCors();

>>>>>>> 26ab95e3
  await app.listen(process.env.PORT ?? 3000);
}
bootstrap();<|MERGE_RESOLUTION|>--- conflicted
+++ resolved
@@ -10,12 +10,9 @@
   app.useGlobalFilters(new DomainErrorFilter()); // Handle DomainError globally,(en el futuro el dominio lanza DomainErrors)
 
   app.enableShutdownHooks();
-<<<<<<< HEAD
-=======
 
   app.enableCors();
 
->>>>>>> 26ab95e3
   await app.listen(process.env.PORT ?? 3000);
 }
 bootstrap();