/* eslint-disable @typescript-eslint/no-misused-promises */
import { PrismaClient } from '@prisma/client';
import * as bcrypt from 'bcryptjs';

const prisma = new PrismaClient();

async function main() {
  // --- Crear Roles ---
  const docenteRole = await prisma.role.upsert({
    where: { name: 'docente' },
    update: {},
    create: {
      name: 'docente',
      description: 'Docente que dicta materias',
    },
  });

  const estudianteRole = await prisma.role.upsert({
    where: { name: 'estudiante' },
    update: {},
    create: {
      name: 'estudiante',
      description: 'Estudiante inscrito en materias',
    },
  });

  // --- Hash de contraseñas ---
  const docentePassword = await bcrypt.hash('Docente123!', 10);
  const estudiantePassword = await bcrypt.hash('Estudiante123!', 10);

  // --- Crear usuario docente ---
  const docente = await prisma.user.upsert({
    where: { email: 'docente@example.com' },
    update: {
      password: docentePassword,
      isActive: true,
      name: 'Doc',
      lastname: 'Ejemplo',
    },
    create: {
      email: 'docente@example.com',
      password: docentePassword,
      isActive: true,
      name: 'Doc',
      lastname: 'Ejemplo',
      roles: {
        create: [{ roleId: docenteRole.id }],
      },
      teacherProfile: {
        create: {
          academicUnit: 'Ingeniería de Sistemas',
          title: 'Ing.',
          bio: 'Docente de bases de datos avanzadas',
        },
      },
    },
  });

  // --- Crear usuario estudiante ---
  const estudiante = await prisma.user.upsert({
    where: { email: 'estudiante@example.com' },
    update: {
      password: estudiantePassword,
      isActive: true,
      name: 'Patricio',
      lastname: 'Estrella',
    },
    create: {
      email: 'estudiante@example.com',
      password: estudiantePassword,
      isActive: true,
      name: 'Patricio', 
      lastname: 'Estrella',
      roles: {
        create: [{ roleId: estudianteRole.id }],
      },
      studentProfile: {
        create: {
          code: '2025001',
          career: 'Ingeniería de Sistemas',
          admissionYear: 2025,
        },
      },
    },
  });

  // crear user
  const email = 'admin@example.com';
  const pass = await bcrypt.hash('admin123', 10);
  await prisma.user.upsert({
    where: { email },
<<<<<<< HEAD
    update: {
      password: pass,
      isActive: true,
      name: 'Admin',
      lastname: 'User',
    },
    create: {
      email,
      password: pass,
      isActive: true,
      name: 'Admin',
      lastname: 'User',
    },
=======
    update: {},
    create: { email, password: pass, isActive: true, name: 'Patricio', lastname: 'Estrella', },
>>>>>>> 2233c025
  });
}

main()
  .catch((e) => {
    console.error(e);
    process.exit(1);
  })
  .finally(async () => {
    await prisma.$disconnect();
  });<|MERGE_RESOLUTION|>--- conflicted
+++ resolved
@@ -89,7 +89,6 @@
   const pass = await bcrypt.hash('admin123', 10);
   await prisma.user.upsert({
     where: { email },
-<<<<<<< HEAD
     update: {
       password: pass,
       isActive: true,
@@ -103,10 +102,7 @@
       name: 'Admin',
       lastname: 'User',
     },
-=======
-    update: {},
-    create: { email, password: pass, isActive: true, name: 'Patricio', lastname: 'Estrella', },
->>>>>>> 2233c025
+
   });
 }
 
