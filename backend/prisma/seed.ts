--- conflicted
+++ resolved
@@ -42,75 +42,6 @@
     throw err;
   }
 
-<<<<<<< HEAD
-  // --- Crear usuario docente ---
-  try {
-    const docente = await prisma.user.create({
-      data: {
-        email: 'docente@example.com',
-        password: docentePassword,
-        isActive: true,
-        name: 'Doc',
-        lastname: 'Ejemplo',
-        roles: {
-          create: [{ roleId: docenteRole.id }],
-        },
-        teacherProfile: {
-          create: {
-            academicUnit: 'Ingeniería de Sistemas',
-            title: 'Ing.',
-            bio: 'Docente de bases de datos avanzadas',
-          },
-        },
-      },
-    });
-    console.log('==> Usuario docente creado');
-  } catch (err) {
-    console.error('Error creando usuario docente:', err);
-    throw err;
-  }
-
-  // --- Crear usuario estudiante ---
-  try {
-    const estudiante = await prisma.user.create({
-      data: {
-        email: 'estudiante@example.com',
-        password: estudiantePassword,
-        isActive: true,
-        name: 'Patricio', 
-        lastname: 'Estrella',
-        roles: {
-          create: [{ roleId: estudianteRole.id }],
-        },
-        studentProfile: {
-          create: {
-            code: '2025001',
-            career: 'Ingeniería de Sistemas',
-            admissionYear: 2025,
-          },
-        },
-      },
-    });
-    console.log('==> Usuario estudiante creado');
-  } catch (err) {
-    console.error('Error creando usuario estudiante:', err);
-    throw err;
-  }
-
-  // crear user
-  try {
-    const email = 'admin@example.com';
-    const pass = await bcrypt.hash('admin123', 10);
-    await prisma.user.upsert({
-      where: { email },
-      update: {},
-      create: { email, password: pass, isActive: true, name: 'Patricio', lastname: 'Estrella', },
-    });
-    console.log('==> Usuario admin creado');
-  } catch (err) {
-    console.error('Error creando usuario admin:', err);
-    throw err;
-=======
   // --- Crear/asegurar usuario docente ---
   const docente = await prisma.user.upsert({
     where: { email: 'docente@example.com' },
@@ -342,7 +273,6 @@
         new Date('2025-12-15T00:00:00.000Z'),
       );
     }
->>>>>>> bf67a1f1
   }
 }
 
