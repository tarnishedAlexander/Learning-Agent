generator client {
  provider = "prisma-client-js"
}

datasource db {
  provider = "postgresql"
  url      = env("DATABASE_URL")
}

/**
 * ===========================
 * Auth and User
 * ===========================
 */

model User {
  id        String   @id @default(uuid())
  name      String
  lastname  String
  email     String   @unique
  password  String
  isActive  Boolean  @default(true)

  // relation 1:N
  roles    UserRole[]
  sessions UserSession[]

  //Profiles 1:1
  teacherProfile TeacherProfile? @relation("UserTeacherProfile")
  studentProfile StudentProfile? @relation("UserStudentProfile")

  createdAt DateTime @default(now())
  updatedAt DateTime @updatedAt
}

/**
 * ===========================
 * Role and permission (RBAC)
 * ===========================
 */

model Role {
  id          String           @id @default(uuid())
  name        String           @unique
  description String?
  users       UserRole[]
  permissions RolePermission[]
  createdAt   DateTime         @default(now())
  updatedAt   DateTime         @updatedAt
}

model Permission {
  id          String           @id @default(uuid())
  action      String
  resource    String
  description String?
  roles       RolePermission[]

  // Key unique
  @@unique([action, resource], map: "action_resource")
}

model UserRole {
  userId String
  roleId String
  user   User   @relation(fields: [userId], references: [id], onDelete: Cascade)
  role   Role   @relation(fields: [roleId], references: [id], onDelete: Cascade)

  @@id([userId, roleId])
  @@index([roleId])
}

model RolePermission {
  roleId       String
  permissionId String
  role         Role       @relation(fields: [roleId], references: [id], onDelete: Cascade)
  permission   Permission @relation(fields: [permissionId], references: [id], onDelete: Cascade)

  @@id([roleId, permissionId])
  @@index([permissionId])
}

/**
 * ===========================
 * Profile 1:1
 * ===========================
 */

model TeacherProfile {
  userId       String  @id
  user         User    @relation("UserTeacherProfile", fields: [userId], references: [id], onDelete: Cascade)
  title        String? // Ing., Mgr., PhD, etc.
  bio          String?
  academicUnit String?  // departamento/escuela

  // relation 1:N
  classes      Classes[]
  
  createdAt    DateTime @default(now())
  updatedAt    DateTime @updatedAt
}

model StudentProfile {
  userId        String  @id
  user          User    @relation("UserStudentProfile", fields: [userId], references: [id], onDelete: Cascade)
  code          String  @unique
  career        String? // Sistemas, Arquitectura....
  admissionYear Int?

  // relation 1:N
  enrollment    Enrollment[]

  createdAt     DateTime @default(now())
  updatedAt     DateTime @updatedAt
}

/**
 * ===========================
 * Sessions (login)
 * ===========================
 */

model UserSession {
  id            String   @id @default(uuid())
  userId        String
  token         String
  refresh_token String
  user          User     @relation(fields: [userId], references: [id], onDelete: Cascade)
  createdAt     DateTime @default(now())
  expiresAt     DateTime
  ipAddress     String?
  userAgent     String?

  @@index([userId, expiresAt])
}

<<<<<<< HEAD
model Document {
  id          String   @id @default(uuid())
  originalName String
  storedName   String   @unique
  s3Key        String
  size         Int
  contentType  String
  uploadedAt   DateTime @default(now())
=======
/**
 * ===========================
 * Exams generation
 * ===========================
 */

model Exam {
  id             String   @id @default(uuid())
  subject        String
  difficulty     String
  attempts       Int
  totalQuestions Int
  timeMinutes    Int
  reference      String?  @db.Text

  // distribución por tipo
  
  mcqCount          Int   @default(0) // opción múltiple
  trueFalseCount    Int   @default(0) // verdadero/falso
  openAnalysisCount Int   @default(0) // abiertas: análisis
  openExerciseCount Int   @default(0) // abiertas: ejercicio

  createdAt      DateTime @default(now())
  @@index([subject])
}
/* ===========================
   Academic Management (classes and enrollment)
   =========================== */

model Classes {
  id            String            @id @default(uuid())
  name          String
  semester      String
  isActive      Boolean           @default(true)
  dateBegin     DateTime
  dateEnd       DateTime

  // relation 1:N
  enrollment    Enrollment[]

  teacherId     String
  teacher       TeacherProfile    @relation(fields: [teacherId], references: [userId])
}

// relation N:N - StudentProfile-Classes
model Enrollment {
  studentId     String
  student       StudentProfile    @relation(fields: [studentId], references: [userId])
  classId       String
  class         Classes           @relation(fields: [classId], references: [id])
  isActive      Boolean           @default(true)

  createdAt     DateTime          @default(now())
  updatedAt     DateTime          @updatedAt

  @@id([studentId, classId])
>>>>>>> 73b61006
}<|MERGE_RESOLUTION|>--- conflicted
+++ resolved
@@ -134,7 +134,6 @@
   @@index([userId, expiresAt])
 }
 
-<<<<<<< HEAD
 model Document {
   id          String   @id @default(uuid())
   originalName String
@@ -143,7 +142,7 @@
   size         Int
   contentType  String
   uploadedAt   DateTime @default(now())
-=======
+}
 /**
  * ===========================
  * Exams generation
@@ -200,5 +199,4 @@
   updatedAt     DateTime          @updatedAt
 
   @@id([studentId, classId])
->>>>>>> 73b61006
 }