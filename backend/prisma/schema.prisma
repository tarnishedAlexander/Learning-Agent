--- conflicted
+++ resolved
@@ -190,8 +190,6 @@
   @@index([createdAt])
 }
 
-<<<<<<< HEAD
-=======
 /**
  * ===========================
  * Enums para Document Processing
@@ -239,7 +237,6 @@
  * ===========================
  */
 
->>>>>>> d766bcdc
 model Exam {
   id                String         @id @default(uuid())
   subject           String
