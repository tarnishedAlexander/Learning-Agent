--- conflicted
+++ resolved
@@ -14,12 +14,6 @@
  */
 
 model User {
-<<<<<<< HEAD
-  id       String        @id @default(uuid())
-  email    String        @unique
-  password String
-  isActive Boolean       @default(true)
-=======
   id        String   @id @default(uuid())
   name      String
   lastname  String
@@ -27,7 +21,6 @@
   password  String
   isActive  Boolean  @default(true)
 
->>>>>>> 26ab95e3
   // relation 1:N
   roles    UserRole[]
   sessions UserSession[]
@@ -97,12 +90,10 @@
   user         User    @relation("UserTeacherProfile", fields: [userId], references: [id], onDelete: Cascade)
   title        String? // Ing., Mgr., PhD, etc.
   bio          String?
-<<<<<<< HEAD
   academicUnit String? // departamento/escuela
 
   createdAt DateTime @default(now())
   updatedAt DateTime @updatedAt
-=======
   academicUnit String?  // departamento/escuela
 
   // relation 1:N
@@ -110,7 +101,6 @@
   
   createdAt    DateTime @default(now())
   updatedAt    DateTime @updatedAt
->>>>>>> 26ab95e3
 }
 
 model StudentProfile {
@@ -120,16 +110,13 @@
   career        String? // Sistemas, Arquitectura....
   admissionYear Int?
 
-<<<<<<< HEAD
   createdAt DateTime @default(now())
   updatedAt DateTime @updatedAt
-=======
   // relation 1:N
   enrollment    Enrollment[]
 
   createdAt     DateTime @default(now())
   updatedAt     DateTime @updatedAt
->>>>>>> 26ab95e3
 }
 
 /**
@@ -152,7 +139,6 @@
   @@index([userId, expiresAt])
 }
 
-<<<<<<< HEAD
 /**
  * ===========================
  * Exams generation
@@ -177,7 +163,8 @@
 
   createdAt      DateTime @default(now())
   @@index([subject])
-=======
+}
+
 /* ===========================
    Academic Management (classes and enrollment)
    =========================== */
@@ -209,5 +196,4 @@
   updatedAt     DateTime          @updatedAt
 
   @@id([studentId, classId])
->>>>>>> 26ab95e3
 }